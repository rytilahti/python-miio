import inspect
import logging
import warnings
from enum import Enum
from typing import Dict, Optional, Type, Union, get_args, get_origin, get_type_hints

from .descriptors import (
<<<<<<< HEAD
    ButtonDescriptor,
=======
    ActionDescriptor,
>>>>>>> 0db79978
    BooleanSettingDescriptor,
    EnumSettingDescriptor,
    NumberSettingDescriptor,
    SensorDescriptor,
    SettingDescriptor,
    SettingType,
)

_LOGGER = logging.getLogger(__name__)


class _StatusMeta(type):
    """Meta class to provide introspectable properties."""

    def __new__(metacls, name, bases, namespace, **kwargs):
        cls = super().__new__(metacls, name, bases, namespace)

        # TODO: clean up to contain all of these in a single container
        cls._sensors: Dict[str, SensorDescriptor] = {}
        cls._settings: Dict[str, SettingDescriptor] = {}

        cls._embedded: Dict[str, "DeviceStatus"] = {}

        descriptor_map = {
            "sensor": cls._sensors,
            "setting": cls._settings,
        }
        for n in namespace:
            prop = getattr(namespace[n], "fget", None)
            if prop:
                for type_, container in descriptor_map.items():
                    item = getattr(prop, f"_{type_}", None)
                    if item:
                        _LOGGER.debug(f"Found {type_} for {name} {item}")
                        container[n] = item

        return cls


class DeviceStatus(metaclass=_StatusMeta):
    """Base class for status containers.

    All status container classes should inherit from this class:

    * This class allows downstream users to access the available information in an
      introspectable way. See :func:`@sensor` and :func:`@setting`.
    * :func:`embed` allows embedding other status containers.
    * The __repr__ implementation returns all defined properties and their values.
    """

    def __repr__(self):
        props = inspect.getmembers(self.__class__, lambda o: isinstance(o, property))

        s = f"<{self.__class__.__name__}"
        for prop_tuple in props:
            name, prop = prop_tuple
            try:
                # ignore deprecation warnings
                with warnings.catch_warnings(record=True):
                    prop_value = prop.fget(self)
            except Exception as ex:
                prop_value = ex.__class__.__name__

            s += f" {name}={prop_value}"

        for name, embedded in self._embedded.items():
            s += f" {name}={repr(embedded)}"

        s += ">"
        return s

    def sensors(self) -> Dict[str, SensorDescriptor]:
        """Return the dict of sensors exposed by the status container.

        You can use @sensor decorator to define sensors inside your status class.
        """
        return self._sensors  # type: ignore[attr-defined]

    def settings(self) -> Dict[str, SettingDescriptor]:
        """Return the dict of settings exposed by the status container.

        You can use @setting decorator to define settings inside your status class.
        """
        return self._settings  # type: ignore[attr-defined]

    def embed(self, other: "DeviceStatus"):
        """Embed another status container to current one.

        This makes it easy to provide a single status response for cases where responses
        from multiple I/O calls is wanted to provide a simple interface for downstreams.

        Internally, this will prepend the name of the other class to the property names,
        and override the __getattribute__ to lookup attributes in the embedded containers.
        """
        other_name = str(other.__class__.__name__)

        self._embedded[other_name] = other

        for name, sensor in other.sensors().items():
            final_name = f"{other_name}__{name}"
            import attr

            self._sensors[final_name] = attr.evolve(sensor, property=final_name)

        for name, setting in other.settings().items():
            final_name = f"{other_name}__{name}"
            self._settings[final_name] = attr.evolve(setting, property=final_name)

    def __getattr__(self, item):
        """Overridden to lookup properties from embedded containers."""
        if "__" not in item:
            return super().__getattr__(item)

        embed, prop = item.split("__")
        return getattr(self._embedded[embed], prop)


def sensor(name: str, *, unit: Optional[str] = None, **kwargs):
    """Syntactic sugar to create SensorDescriptor objects.

    The information can be used by users of the library to programmatically find out what
    types of sensors are available for the device.

    The interface is kept minimal, but you can pass any extra keyword arguments.
    These extras are made accessible over :attr:`~miio.descriptors.SensorDescriptor.extras`,
    and can be interpreted downstream users as they wish.
    """

    def decorator_sensor(func):
        property_name = str(func.__name__)
        qualified_name = str(func.__qualname__)

        def _sensor_type_for_return_type(func):
            rtype = get_type_hints(func).get("return")
            if get_origin(rtype) is Union:  # Unwrap Optional[]
                rtype, _ = get_args(rtype)

            return rtype

        sensor_type = _sensor_type_for_return_type(func)
        descriptor = SensorDescriptor(
            id=qualified_name,
            property=property_name,
            name=name,
            unit=unit,
            type=sensor_type,
            extras=kwargs,
        )
        func._sensor = descriptor

        return func

    return decorator_sensor


def setting(
    name: str,
    *,
    setter_name: Optional[str] = None,
    unit: Optional[str] = None,
    min_value: Optional[int] = None,
    max_value: Optional[int] = None,
    step: Optional[int] = None,
    choices: Optional[Type[Enum]] = None,
    choices_attribute: Optional[str] = None,
    type: Optional[SettingType] = None,
    **kwargs,
):
    """Syntactic sugar to create SettingDescriptor objects.

    The information can be used by users of the library to programmatically find out what
    types of sensors are available for the device.

    The interface is kept minimal, but you can pass any extra keyword arguments.
    These extras are made accessible over :attr:`~miio.descriptors.SettingDescriptor.extras`,
    and can be interpreted downstream users as they wish.
    """

    def decorator_setting(func):
        property_name = str(func.__name__)
        qualified_name = str(func.__qualname__)

        if setter is None and setter_name is None:
            raise Exception("setter_name needs to be defined")
        if setter_name is None:
            raise NotImplementedError(
                "setter not yet implemented, use setter_name instead"
            )

        common_values = {
            "id": qualified_name,
            "property": property_name,
            "name": name,
            "unit": unit,
            "setter": setter,
            "setter_name": setter_name,
            "extras": kwargs,
        }

        if min_value or max_value:
            descriptor = NumberSettingDescriptor(
                **common_values,
                min_value=min_value or 0,
                max_value=max_value,
                step=step or 1,
            )
        elif choices or choices_attribute:
            descriptor = EnumSettingDescriptor(
                **common_values,
                choices=choices,
                choices_attribute=choices_attribute,
            )
        else:
            descriptor = BooleanSettingDescriptor(**common_values)

        func._setting = descriptor

        return func

    return decorator_setting


<<<<<<< HEAD
def button(name: str, **kwargs):
    """Syntactic sugar to create ButtonDescriptor objects.

    The information can be used by users of the library to programmatically find out what
    types of sensors are available for the device.

    The interface is kept minimal, but you can pass any extra keyword arguments.
    These extras are made accessible over :attr:`~miio.descriptors.ButtonDescriptor.extras`,
    and can be interpreted downstream users as they wish.
    """

    def decorator_button(func):
        property_name = str(func.__name__)
        qualified_name = str(func.__qualname__)

        descriptor = ButtonDescriptor(
=======
def action(name: str, **kwargs):
    """Syntactic sugar to create ActionDescriptor objects.

    The information can be used by users of the library to programmatically find out what
    types of actions are available for the device.

    The interface is kept minimal, but you can pass any extra keyword arguments.
    These extras are made accessible over :attr:`~miio.descriptors.ActionDescriptor.extras`,
    and can be interpreted downstream users as they wish.
    """

    def decorator_action(func):
        property_name = str(func.__name__)
        qualified_name = str(func.__qualname__)

        descriptor = ActionDescriptor(
>>>>>>> 0db79978
            id=qualified_name,
            name=name,
            method_name=property_name,
            method=None,
            extras=kwargs,
        )
<<<<<<< HEAD
        func._button = descriptor

        return func

    return decorator_button
=======
        func._action = descriptor

        return func

    return decorator_action
>>>>>>> 0db79978
<|MERGE_RESOLUTION|>--- conflicted
+++ resolved
@@ -5,11 +5,7 @@
 from typing import Dict, Optional, Type, Union, get_args, get_origin, get_type_hints
 
 from .descriptors import (
-<<<<<<< HEAD
-    ButtonDescriptor,
-=======
     ActionDescriptor,
->>>>>>> 0db79978
     BooleanSettingDescriptor,
     EnumSettingDescriptor,
     NumberSettingDescriptor,
@@ -232,24 +228,6 @@
     return decorator_setting
 
 
-<<<<<<< HEAD
-def button(name: str, **kwargs):
-    """Syntactic sugar to create ButtonDescriptor objects.
-
-    The information can be used by users of the library to programmatically find out what
-    types of sensors are available for the device.
-
-    The interface is kept minimal, but you can pass any extra keyword arguments.
-    These extras are made accessible over :attr:`~miio.descriptors.ButtonDescriptor.extras`,
-    and can be interpreted downstream users as they wish.
-    """
-
-    def decorator_button(func):
-        property_name = str(func.__name__)
-        qualified_name = str(func.__qualname__)
-
-        descriptor = ButtonDescriptor(
-=======
 def action(name: str, **kwargs):
     """Syntactic sugar to create ActionDescriptor objects.
 
@@ -266,23 +244,14 @@
         qualified_name = str(func.__qualname__)
 
         descriptor = ActionDescriptor(
->>>>>>> 0db79978
             id=qualified_name,
             name=name,
             method_name=property_name,
             method=None,
             extras=kwargs,
         )
-<<<<<<< HEAD
-        func._button = descriptor
+        func._action = descriptor
 
         return func
 
-    return decorator_button
-=======
-        func._action = descriptor
-
-        return func
-
-    return decorator_action
->>>>>>> 0db79978
+    return decorator_action