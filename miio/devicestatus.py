import inspect
import logging
import warnings
from enum import Enum
from typing import Dict, Optional, Type, Union, get_args, get_origin, get_type_hints

from .descriptors import (
    ButtonDescriptor,
    BooleanSettingDescriptor,
    EnumSettingDescriptor,
    NumberSettingDescriptor,
    SensorDescriptor,
    SettingDescriptor,
    SettingType,
)

_LOGGER = logging.getLogger(__name__)


class _StatusMeta(type):
    """Meta class to provide introspectable properties."""

    def __new__(metacls, name, bases, namespace, **kwargs):
        cls = super().__new__(metacls, name, bases, namespace)

        # TODO: clean up to contain all of these in a single container
        cls._sensors: Dict[str, SensorDescriptor] = {}
        cls._settings: Dict[str, SettingDescriptor] = {}

        cls._embedded: Dict[str, "DeviceStatus"] = {}

        descriptor_map = {
            "sensor": cls._sensors,
            "setting": cls._settings,
        }
        for n in namespace:
            prop = getattr(namespace[n], "fget", None)
            if prop:
                for type_, container in descriptor_map.items():
                    item = getattr(prop, f"_{type_}", None)
                    if item:
                        _LOGGER.debug(f"Found {type_} for {name} {item}")
                        container[n] = item

        return cls


class DeviceStatus(metaclass=_StatusMeta):
    """Base class for status containers.

    All status container classes should inherit from this class:

    * This class allows downstream users to access the available information in an
      introspectable way. See :func:`@sensor` and :func:`@setting`.
    * :func:`embed` allows embedding other status containers.
    * The __repr__ implementation returns all defined properties and their values.
    """

    def __repr__(self):
        props = inspect.getmembers(self.__class__, lambda o: isinstance(o, property))

        s = f"<{self.__class__.__name__}"
        for prop_tuple in props:
            name, prop = prop_tuple
            try:
                # ignore deprecation warnings
                with warnings.catch_warnings(record=True):
                    prop_value = prop.fget(self)
            except Exception as ex:
                prop_value = ex.__class__.__name__

            s += f" {name}={prop_value}"

        for name, embedded in self._embedded.items():
            s += f" {name}={repr(embedded)}"

        s += ">"
        return s

    def sensors(self) -> Dict[str, SensorDescriptor]:
        """Return the dict of sensors exposed by the status container.

        You can use @sensor decorator to define sensors inside your status class.
        """
        return self._sensors  # type: ignore[attr-defined]

    def settings(self) -> Dict[str, SettingDescriptor]:
        """Return the dict of settings exposed by the status container.

        You can use @setting decorator to define settings inside your status class.
        """
        return self._settings  # type: ignore[attr-defined]

    def embed(self, other: "DeviceStatus"):
        """Embed another status container to current one.

        This makes it easy to provide a single status response for cases where responses
        from multiple I/O calls is wanted to provide a simple interface for downstreams.

        Internally, this will prepend the name of the other class to the property names,
        and override the __getattribute__ to lookup attributes in the embedded containers.
        """
        other_name = str(other.__class__.__name__)

        self._embedded[other_name] = other

        for name, sensor in other.sensors().items():
            final_name = f"{other_name}__{name}"
            import attr

            self._sensors[final_name] = attr.evolve(sensor, property=final_name)

        for name, setting in other.settings().items():
            final_name = f"{other_name}__{name}"
            self._settings[final_name] = attr.evolve(setting, property=final_name)

    def __getattr__(self, item):
        """Overridden to lookup properties from embedded containers."""
        if "__" not in item:
            return super().__getattr__(item)

        embed, prop = item.split("__")
        return getattr(self._embedded[embed], prop)


def sensor(name: str, *, unit: Optional[str] = None, **kwargs):
    """Syntactic sugar to create SensorDescriptor objects.

    The information can be used by users of the library to programmatically find out what
    types of sensors are available for the device.

    The interface is kept minimal, but you can pass any extra keyword arguments.
    These extras are made accessible over :attr:`~miio.descriptors.SensorDescriptor.extras`,
    and can be interpreted downstream users as they wish.
    """

    def decorator_sensor(func):
        property_name = str(func.__name__)
        qualified_name = str(func.__qualname__)

        def _sensor_type_for_return_type(func):
            rtype = get_type_hints(func).get("return")
            if get_origin(rtype) is Union:  # Unwrap Optional[]
                rtype, _ = get_args(rtype)

            if rtype == bool:
                return "binary"
            else:
                return "sensor"

        sensor_type = _sensor_type_for_return_type(func)
        descriptor = SensorDescriptor(
            id=qualified_name,
            property=property_name,
            name=name,
            unit=unit,
            type=sensor_type,
            extras=kwargs,
        )
        func._sensor = descriptor

        return func

    return decorator_sensor


def setting(
    name: str,
    *,
    setter_name: Optional[str] = None,
    unit: Optional[str] = None,
    min_value: Optional[int] = None,
    max_value: Optional[int] = None,
    step: Optional[int] = None,
    choices: Optional[Type[Enum]] = None,
    choices_attribute: Optional[str] = None,
    type: Optional[SettingType] = None,
    **kwargs,
):
    """Syntactic sugar to create SettingDescriptor objects.

    The information can be used by users of the library to programmatically find out what
    types of sensors are available for the device.

    The interface is kept minimal, but you can pass any extra keyword arguments.
    These extras are made accessible over :attr:`~miio.descriptors.SettingDescriptor.extras`,
    and can be interpreted downstream users as they wish.
    """

    def decorator_setting(func):
        property_name = str(func.__name__)
        qualified_name = str(func.__qualname__)

<<<<<<< HEAD
        if setter_name is None:
            raise Exception("Setter_name needs to be defined")
=======
        if setter is None and setter_name is None:
            raise Exception("setter_name needs to be defined")
        if setter_name is None:
            raise NotImplementedError(
                "setter not yet implemented, use setter_name instead"
            )
>>>>>>> 10464c9b

        common_values = {
            "id": qualified_name,
            "property": property_name,
            "name": name,
            "unit": unit,
            "setter": setter,
            "setter_name": setter_name,
            "extras": kwargs,
        }

        if min_value or max_value:
            descriptor = NumberSettingDescriptor(
                **common_values,
                min_value=min_value or 0,
                max_value=max_value,
                step=step or 1,
            )
        elif choices or choices_attribute:
            descriptor = EnumSettingDescriptor(
                **common_values,
                choices=choices,
                choices_attribute=choices_attribute,
            )
        else:
            descriptor = BooleanSettingDescriptor(**common_values)

        func._setting = descriptor

        return func

    return decorator_setting


def button(name: str, **kwargs):
    """Syntactic sugar to create ButtonDescriptor objects.

    The information can be used by users of the library to programmatically find out what
    types of sensors are available for the device.

    The interface is kept minimal, but you can pass any extra keyword arguments.
    These extras are made accessible over :attr:`~miio.descriptors.ButtonDescriptor.extras`,
    and can be interpreted downstream users as they wish.
    """

    def decorator_button(func):
        property_name = str(func.__name__)
        qualified_name = str(func.__qualname__)

        descriptor = ButtonDescriptor(
            id=qualified_name,
            name=name,
            method_name=property_name,
            method=None,
            extras=kwargs,
        )
        func._button = descriptor

        return func

    return decorator_button<|MERGE_RESOLUTION|>--- conflicted
+++ resolved
@@ -191,17 +191,12 @@
         property_name = str(func.__name__)
         qualified_name = str(func.__qualname__)
 
-<<<<<<< HEAD
-        if setter_name is None:
-            raise Exception("Setter_name needs to be defined")
-=======
         if setter is None and setter_name is None:
             raise Exception("setter_name needs to be defined")
         if setter_name is None:
             raise NotImplementedError(
                 "setter not yet implemented, use setter_name instead"
             )
->>>>>>> 10464c9b
 
         common_values = {
             "id": qualified_name,
