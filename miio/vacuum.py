--- conflicted
+++ resolved
@@ -6,11 +6,9 @@
 import os
 import pathlib
 import time
-<<<<<<< HEAD
-from typing import List, Any
-=======
-from typing import List, Optional, Union
->>>>>>> a2712451
+
+from typing import List, Optional, Union, Any
+
 
 import click
 import pytz
