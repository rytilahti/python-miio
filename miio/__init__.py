--- conflicted
+++ resolved
@@ -38,16 +38,7 @@
 from miio.chuangmi_plug import ChuangmiPlug, Plug, PlugV1, PlugV3
 from miio.cooker import Cooker
 from miio.curtain_youpin import CurtainMiot
-<<<<<<< HEAD
-from miio.device import Device, DeviceStatus
-from miio.exceptions import DeviceError, DeviceException
-from miio.fan import Fan, FanP5, FanSA1, FanV2, FanZA1, FanZA4
-from miio.fan_leshow import FanLeshow
-from miio.fan_miot import Fan1C, FanMiot, FanP9, FanP10, FanP11, FanZA5
 from miio.gateway import Gateway, PushServer
-=======
-from miio.gateway import Gateway
->>>>>>> 17e713a5
 from miio.heater import Heater
 from miio.heater_miot import HeaterMiot
 from miio.huizuo import Huizuo, HuizuoLampFan, HuizuoLampHeater, HuizuoLampScene
