# flake8: noqa
from miio.airconditioningcompanion import AirConditioningCompanion
from miio.airconditioningcompanion import AirConditioningCompanionV3
from miio.airfresh import AirFresh
from miio.airhumidifier import AirHumidifier
from miio.airdehumidifier import AirDehumidifier
from miio.airpurifier import AirPurifier
from miio.airqualitymonitor import AirQualityMonitor
from miio.ceil import Ceil
from miio.chuangmi_camera import ChuangmiCamera
from miio.chuangmi_ir import ChuangmiIr
from miio.chuangmi_plug import Plug, PlugV1, PlugV3, ChuangmiPlug
from miio.cooker import Cooker
from miio.device import Device, DeviceException, DeviceError
from miio.fan import Fan, FanV2, FanSA1, FanZA1, FanZA4, FanP5
from miio.philips_bulb import PhilipsBulb
from miio.philips_eyecare import PhilipsEyecare
from miio.philips_moonlight import PhilipsMoonlight
from miio.powerstrip import PowerStrip
from miio.protocol import Message, Utils
<<<<<<< HEAD
from miio.toiletlid import Toiletlid
=======
from miio.pwzn_relay import PwznRelay
>>>>>>> 7df68214
from miio.vacuum import Vacuum, VacuumException
from miio.vacuumcontainers import (VacuumStatus, ConsumableStatus, DNDStatus,
                                   CleaningDetails, CleaningSummary, Timer, )
from miio.waterpurifier import WaterPurifier
from miio.wifirepeater import WifiRepeater
from miio.wifispeaker import WifiSpeaker
from miio.yeelight import Yeelight
from miio.aqaracamera import AqaraCamera

from miio.discovery import Discovery<|MERGE_RESOLUTION|>--- conflicted
+++ resolved
@@ -18,11 +18,8 @@
 from miio.philips_moonlight import PhilipsMoonlight
 from miio.powerstrip import PowerStrip
 from miio.protocol import Message, Utils
-<<<<<<< HEAD
 from miio.toiletlid import Toiletlid
-=======
 from miio.pwzn_relay import PwznRelay
->>>>>>> 7df68214
 from miio.vacuum import Vacuum, VacuumException
 from miio.vacuumcontainers import (VacuumStatus, ConsumableStatus, DNDStatus,
                                    CleaningDetails, CleaningSummary, Timer, )
