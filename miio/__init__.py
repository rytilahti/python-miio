<<<<<<< HEAD
# flake8: noqa
try:
    # python 3.7 and earlier
    from importlib_metadata import version  # type: ignore
except ImportError:
    # python 3.8 and later
    from importlib.metadata import version  # type: ignore

from miio.airconditioner_miot import AirConditionerMiot
from miio.airconditioningcompanion import (
    AirConditioningCompanion,
    AirConditioningCompanionV3,
)
from miio.airconditioningcompanionMCN import AirConditioningCompanionMcn02
from miio.airdehumidifier import AirDehumidifier
from miio.airfresh import AirFresh, AirFreshVA4
from miio.airfresh_t2017 import AirFreshT2017
from miio.airhumidifier import AirHumidifier, AirHumidifierCA1, AirHumidifierCB1
from miio.airhumidifier_jsq import AirHumidifierJsq
from miio.airhumidifier_miot import AirHumidifierMiot
from miio.airhumidifier_mjjsq import AirHumidifierMjjsq
from miio.airpurifier import AirPurifier
from miio.airpurifier_miot import AirPurifierMiot
from miio.airqualitymonitor import AirQualityMonitor
from miio.aqaracamera import AqaraCamera
from miio.ceil import Ceil
from miio.chuangmi_camera import ChuangmiCamera
from miio.chuangmi_ir import ChuangmiIr
from miio.chuangmi_plug import ChuangmiPlug, Plug, PlugV1, PlugV3
from miio.cooker import Cooker
from miio.curtain_youpin import CurtainMiot
from miio.device import Device
from miio.exceptions import DeviceError, DeviceException
from miio.fan import Fan, FanP5, FanSA1, FanV2, FanZA1, FanZA4
from miio.fan_leshow import FanLeshow
from miio.fan_miot import Fan1C, FanMiot, FanP9, FanP10, FanP11
from miio.g1vacuum import G1Vacuum
from miio.gateway import Gateway
from miio.heater import Heater
from miio.philips_bulb import PhilipsBulb, PhilipsWhiteBulb
from miio.philips_eyecare import PhilipsEyecare
from miio.philips_moonlight import PhilipsMoonlight
from miio.philips_rwread import PhilipsRwread
from miio.powerstrip import PowerStrip
from miio.protocol import Message, Utils
from miio.pwzn_relay import PwznRelay
from miio.toiletlid import Toiletlid
from miio.vacuum import Vacuum, VacuumException
from miio.vacuum_tui import VacuumTUI
from miio.vacuumcontainers import (
    CleaningDetails,
    CleaningSummary,
    ConsumableStatus,
    DNDStatus,
    Timer,
    VacuumStatus,
)
from miio.viomivacuum import ViomiVacuum
from miio.waterpurifier import WaterPurifier
from miio.waterpurifier_yunmi import WaterPurifierYunmi
from miio.wifirepeater import WifiRepeater
from miio.wifispeaker import WifiSpeaker
from miio.yeelight import Yeelight

from miio.discovery import Discovery

__version__ = version("python-miio")
=======
# flake8: noqa
try:
    # python 3.7 and earlier
    from importlib_metadata import version  # type: ignore
except ImportError:
    # python 3.8 and later
    from importlib.metadata import version  # type: ignore

from miio.airconditioner_miot import AirConditionerMiot
from miio.airconditioningcompanion import (
    AirConditioningCompanion,
    AirConditioningCompanionV3,
)
from miio.airconditioningcompanionMCN import AirConditioningCompanionMcn02
from miio.airdehumidifier import AirDehumidifier
from miio.airfresh import AirFresh, AirFreshVA4
from miio.airfresh_t2017 import AirFreshT2017
from miio.airhumidifier import AirHumidifier, AirHumidifierCA1, AirHumidifierCB1
from miio.airhumidifier_jsq import AirHumidifierJsq
from miio.airhumidifier_miot import AirHumidifierMiot
from miio.airhumidifier_mjjsq import AirHumidifierMjjsq
from miio.airpurifier import AirPurifier
from miio.airpurifier_miot import AirPurifierMiot
from miio.airqualitymonitor import AirQualityMonitor
from miio.aqaracamera import AqaraCamera
from miio.ceil import Ceil
from miio.chuangmi_camera import ChuangmiCamera
from miio.chuangmi_ir import ChuangmiIr
from miio.chuangmi_plug import ChuangmiPlug, Plug, PlugV1, PlugV3
from miio.cooker import Cooker
from miio.curtain_youpin import CurtainMiot
from miio.device import Device
from miio.exceptions import DeviceError, DeviceException
from miio.fan import Fan, FanP5, FanSA1, FanV2, FanZA1, FanZA4
from miio.fan_miot import Fan1C, FanMiot, FanP9, FanP10, FanP11
from miio.fan_leshow import FanLeshow
from miio.g1vacuum import G1Vacuum
from miio.gateway import Gateway
from miio.heater import Heater
from miio.philips_bulb import PhilipsBulb, PhilipsWhiteBulb
from miio.philips_eyecare import PhilipsEyecare
from miio.philips_moonlight import PhilipsMoonlight
from miio.philips_rwread import PhilipsRwread
from miio.powerstrip import PowerStrip
from miio.protocol import Message, Utils
from miio.pwzn_relay import PwznRelay
from miio.toiletlid import Toiletlid
from miio.vacuum import Vacuum, VacuumException
from miio.vacuum_tui import VacuumTUI
from miio.vacuumcontainers import (
    CleaningDetails,
    CleaningSummary,
    ConsumableStatus,
    DNDStatus,
    Timer,
    VacuumStatus,
)
from miio.viomivacuum import ViomiVacuum
from miio.waterpurifier import WaterPurifier
from miio.waterpurifier_yunmi import WaterPurifierYunmi
from miio.wifirepeater import WifiRepeater
from miio.wifispeaker import WifiSpeaker
from miio.yeelight import Yeelight

from miio.discovery import Discovery

__version__ = version("python-miio")
>>>>>>> ace52ca3
<|MERGE_RESOLUTION|>--- conflicted
+++ resolved
@@ -1,72 +1,3 @@
-<<<<<<< HEAD
-# flake8: noqa
-try:
-    # python 3.7 and earlier
-    from importlib_metadata import version  # type: ignore
-except ImportError:
-    # python 3.8 and later
-    from importlib.metadata import version  # type: ignore
-
-from miio.airconditioner_miot import AirConditionerMiot
-from miio.airconditioningcompanion import (
-    AirConditioningCompanion,
-    AirConditioningCompanionV3,
-)
-from miio.airconditioningcompanionMCN import AirConditioningCompanionMcn02
-from miio.airdehumidifier import AirDehumidifier
-from miio.airfresh import AirFresh, AirFreshVA4
-from miio.airfresh_t2017 import AirFreshT2017
-from miio.airhumidifier import AirHumidifier, AirHumidifierCA1, AirHumidifierCB1
-from miio.airhumidifier_jsq import AirHumidifierJsq
-from miio.airhumidifier_miot import AirHumidifierMiot
-from miio.airhumidifier_mjjsq import AirHumidifierMjjsq
-from miio.airpurifier import AirPurifier
-from miio.airpurifier_miot import AirPurifierMiot
-from miio.airqualitymonitor import AirQualityMonitor
-from miio.aqaracamera import AqaraCamera
-from miio.ceil import Ceil
-from miio.chuangmi_camera import ChuangmiCamera
-from miio.chuangmi_ir import ChuangmiIr
-from miio.chuangmi_plug import ChuangmiPlug, Plug, PlugV1, PlugV3
-from miio.cooker import Cooker
-from miio.curtain_youpin import CurtainMiot
-from miio.device import Device
-from miio.exceptions import DeviceError, DeviceException
-from miio.fan import Fan, FanP5, FanSA1, FanV2, FanZA1, FanZA4
-from miio.fan_leshow import FanLeshow
-from miio.fan_miot import Fan1C, FanMiot, FanP9, FanP10, FanP11
-from miio.g1vacuum import G1Vacuum
-from miio.gateway import Gateway
-from miio.heater import Heater
-from miio.philips_bulb import PhilipsBulb, PhilipsWhiteBulb
-from miio.philips_eyecare import PhilipsEyecare
-from miio.philips_moonlight import PhilipsMoonlight
-from miio.philips_rwread import PhilipsRwread
-from miio.powerstrip import PowerStrip
-from miio.protocol import Message, Utils
-from miio.pwzn_relay import PwznRelay
-from miio.toiletlid import Toiletlid
-from miio.vacuum import Vacuum, VacuumException
-from miio.vacuum_tui import VacuumTUI
-from miio.vacuumcontainers import (
-    CleaningDetails,
-    CleaningSummary,
-    ConsumableStatus,
-    DNDStatus,
-    Timer,
-    VacuumStatus,
-)
-from miio.viomivacuum import ViomiVacuum
-from miio.waterpurifier import WaterPurifier
-from miio.waterpurifier_yunmi import WaterPurifierYunmi
-from miio.wifirepeater import WifiRepeater
-from miio.wifispeaker import WifiSpeaker
-from miio.yeelight import Yeelight
-
-from miio.discovery import Discovery
-
-__version__ = version("python-miio")
-=======
 # flake8: noqa
 try:
     # python 3.7 and earlier
@@ -133,5 +64,4 @@
 
 from miio.discovery import Discovery
 
-__version__ = version("python-miio")
->>>>>>> ace52ca3
+__version__ = version("python-miio")