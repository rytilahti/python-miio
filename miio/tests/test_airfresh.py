from unittest import TestCase

import pytest

from miio import AirFresh
from miio.airfresh import (
    MODEL_AIRFRESH_VA4,
    AirFreshException,
    AirFreshStatus,
    LedBrightness,
    OperationMode,
)

from .dummies import DummyDevice


class DummyAirFresh(DummyDevice, AirFresh):
    def __init__(self, *args, **kwargs):
        self.model = MODEL_AIRFRESH_VA4
        self.state = {
            "power": "on",
<<<<<<< HEAD
            "ptc_state": "off",
            "temp_dec": 186,
=======
            "temp_dec": 18.6,
>>>>>>> db2cb9c2
            "aqi": 10,
            "average_aqi": 8,
            "humidity": 62,
            "co2": 350,
            "buzzer": "off",
            "child_lock": "off",
            "led_level": 2,
            "mode": "auto",
            "motor1_speed": 354,
            "use_time": 2457000,
            "ntcT": 33.53,
            "app_extra": 1,
            "f1_hour_used": 682,
            "filter_life": 80,
            "f_hour": 3500,
            "favorite_level": None,
            "led": "on",
        }
        self.return_values = {
            "get_prop": self._get_state,
            "set_power": lambda x: self._set_state("power", x),
            "set_ptc_state": lambda x: self._set_state("ptc_state", x),
            "set_mode": lambda x: self._set_state("mode", x),
            "set_buzzer": lambda x: self._set_state("buzzer", x),
            "set_child_lock": lambda x: self._set_state("child_lock", x),
            "set_led": lambda x: self._set_state("led", x),
            "set_led_level": lambda x: self._set_state("led_level", x),
            "reset_filter1": lambda x: (
                self._set_state("f1_hour_used", [0]),
                self._set_state("filter_life", [100]),
            ),
            "set_app_extra": lambda x: self._set_state("app_extra", x),
        }
        super().__init__(args, kwargs)


@pytest.fixture(scope="class")
def airfresh(request):
    request.cls.device = DummyAirFresh()
    # TODO add ability to test on a real device


@pytest.mark.usefixtures("airfresh")
class TestAirFresh(TestCase):
    def is_on(self):
        return self.device.status().is_on

    def state(self):
        return self.device.status()

    def test_on(self):
        self.device.off()  # ensure off
        assert self.is_on() is False

        self.device.on()
        assert self.is_on() is True

    def test_off(self):
        self.device.on()  # ensure on
        assert self.is_on() is True

        self.device.off()
        assert self.is_on() is False

    def test_status(self):
        self.device._reset_state()

        assert repr(self.state()) == repr(AirFreshStatus(self.device.start_state))

        assert self.is_on() is True
        assert self.state().ptc == (self.device.start_state["ptc_state"] == "on")
        assert self.state().aqi == self.device.start_state["aqi"]
        assert self.state().average_aqi == self.device.start_state["average_aqi"]
<<<<<<< HEAD
        assert self.state().temperature == self.device.start_state["temp_dec"] / 10.0
        assert self.state().ntc_temperature == self.device.start_state["ntcT"]
=======
        assert self.state().temperature == self.device.start_state["temp_dec"]
>>>>>>> db2cb9c2
        assert self.state().humidity == self.device.start_state["humidity"]
        assert self.state().co2 == self.device.start_state["co2"]
        assert self.state().mode == OperationMode(self.device.start_state["mode"])
        assert (
            self.state().filter_life_remaining == self.device.start_state["filter_life"]
        )
        assert self.state().filter_hours_used == self.device.start_state["f1_hour_used"]
        assert self.state().use_time == self.device.start_state["use_time"]
        assert self.state().motor_speed == self.device.start_state["motor1_speed"]
        assert self.state().led == (self.device.start_state["led"] == "on")
        assert self.state().led_brightness == LedBrightness(
            self.device.start_state["led_level"]
        )
        assert self.state().buzzer == (self.device.start_state["buzzer"] == "on")
        assert self.state().child_lock == (
            self.device.start_state["child_lock"] == "on"
        )
        assert self.state().extra_features == self.device.start_state["app_extra"]

    def test_set_mode(self):
        def mode():
            return self.device.status().mode

        self.device.set_mode(OperationMode.Auto)
        assert mode() == OperationMode.Auto

        self.device.set_mode(OperationMode.Silent)
        assert mode() == OperationMode.Silent

        self.device.set_mode(OperationMode.Interval)
        assert mode() == OperationMode.Interval

        self.device.set_mode(OperationMode.Low)
        assert mode() == OperationMode.Low

        self.device.set_mode(OperationMode.Middle)
        assert mode() == OperationMode.Middle

        self.device.set_mode(OperationMode.Strong)
        assert mode() == OperationMode.Strong

    def test_set_led(self):
        def led():
            return self.device.status().led

        self.device.set_led(True)
        assert led() is True

        self.device.set_led(False)
        assert led() is False

    def test_set_led_brightness(self):
        def led_brightness():
            return self.device.status().led_brightness

        self.device.set_led_brightness(LedBrightness.Bright)
        assert led_brightness() == LedBrightness.Bright

        self.device.set_led_brightness(LedBrightness.Dim)
        assert led_brightness() == LedBrightness.Dim

        self.device.set_led_brightness(LedBrightness.Off)
        assert led_brightness() == LedBrightness.Off

    def test_set_buzzer(self):
        def buzzer():
            return self.device.status().buzzer

        self.device.set_buzzer(True)
        assert buzzer() is True

        self.device.set_buzzer(False)
        assert buzzer() is False

    def test_set_child_lock(self):
        def child_lock():
            return self.device.status().child_lock

        self.device.set_child_lock(True)
        assert child_lock() is True

        self.device.set_child_lock(False)
        assert child_lock() is False

    def test_set_extra_features(self):
        def extra_features():
            return self.device.status().extra_features

        self.device.set_extra_features(0)
        assert extra_features() == 0
        self.device.set_extra_features(1)
        assert extra_features() == 1
        self.device.set_extra_features(2)
        assert extra_features() == 2

        with pytest.raises(AirFreshException):
            self.device.set_extra_features(-1)

    def test_reset_filter(self):
        def filter_hours_used():
            return self.device.status().filter_hours_used

        def filter_life_remaining():
            return self.device.status().filter_life_remaining

        self.device._reset_state()
        assert filter_hours_used() != 0
        assert filter_life_remaining() != 100
        self.device.reset_filter()
        assert filter_hours_used() == 0
        assert filter_life_remaining() == 100

    def test_set_ptc(self):
        def ptc():
            return self.device.status().ptc

        self.device.set_ptc(True)
        assert ptc() is True

        self.device.set_ptc(False)
        assert ptc() is False

    def test_status_without_ptc(self):
        self.device._reset_state()

        self.device.state["ptc_state"] = None
        assert self.state().ptc is None

    def test_status_without_ntc_temperature(self):
        self.device._reset_state()

        self.device.state["ntcT"] = None
        assert self.state().ntc_temperature is None<|MERGE_RESOLUTION|>--- conflicted
+++ resolved
@@ -19,12 +19,8 @@
         self.model = MODEL_AIRFRESH_VA4
         self.state = {
             "power": "on",
-<<<<<<< HEAD
             "ptc_state": "off",
-            "temp_dec": 186,
-=======
             "temp_dec": 18.6,
->>>>>>> db2cb9c2
             "aqi": 10,
             "average_aqi": 8,
             "humidity": 62,
@@ -98,12 +94,8 @@
         assert self.state().ptc == (self.device.start_state["ptc_state"] == "on")
         assert self.state().aqi == self.device.start_state["aqi"]
         assert self.state().average_aqi == self.device.start_state["average_aqi"]
-<<<<<<< HEAD
-        assert self.state().temperature == self.device.start_state["temp_dec"] / 10.0
+        assert self.state().temperature == self.device.start_state["temp_dec"]
         assert self.state().ntc_temperature == self.device.start_state["ntcT"]
-=======
-        assert self.state().temperature == self.device.start_state["temp_dec"]
->>>>>>> db2cb9c2
         assert self.state().humidity == self.device.start_state["humidity"]
         assert self.state().co2 == self.device.start_state["co2"]
         assert self.state().mode == OperationMode(self.device.start_state["mode"])
