--- conflicted
+++ resolved
@@ -207,13 +207,8 @@
         try:
             return self._gw.send("set_device_prop", {"sid": self.sid, property: value})
         except Exception as ex:
-<<<<<<< HEAD
             raise GatewayException(
                 "Got an exception while setting property %s to value %s on model %s"
-=======
-            raise DeviceException(
-                "Got an exception while setting propertie %s to value %s on model %s"
->>>>>>> 6180bc78
                 % (property, str(value), self.model)
             ) from ex
 
