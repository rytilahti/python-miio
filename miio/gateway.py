"""Xiaomi Aqara Gateway implementation using Miio protecol."""

import logging
from datetime import datetime
from enum import Enum, IntEnum
from typing import Optional
from random import randrange

import attr
import click

from .click_common import EnumType, command, format_output
from .device import Device
from .exceptions import DeviceException
from .fake_device import ipv4_nonloop_ips
from .gateway_scripts import (
    action_id,
    build_doublepress,
    build_flip90,
    build_flip180,
    build_longpress,
    build_move,
    build_rotate,
    build_shake,
    build_shakeair,
    build_singlepress,
    build_taptap,
)
from .utils import brightness_and_color_to_int, int_to_brightness, int_to_rgb

_LOGGER = logging.getLogger(__name__)


color_map = {
    "red": (255, 0, 0),
    "green": (0, 255, 0),
    "blue": (0, 0, 255),
    "white": (255, 255, 255),
    "yellow": (255, 255, 0),
    "orange": (255, 165, 0),
    "aqua": (0, 255, 255),
    "olive": (128, 128, 0),
    "purple": (128, 0, 128),
}


class GatewayException(DeviceException):
    """Exception for the Xioami Gateway communication."""


class DeviceType(IntEnum):
    """DeviceType matching using the values provided by Xiaomi."""

    Unknown = -1
    Gateway = 0  # lumi.0
    Switch = 1
    Motion = 2
    Magnet = 3
    SwitchTwoChannels = 7
    Cube = 8  # lumi.sensor_cube.v1
    SwitchOneChannel = 9  # lumi.ctrl_neutral1.v1
    SensorHT = 10
    Plug = 11
    RemoteSwitchSingleV1 = 14  # lumi.sensor_86sw1.v1
    SensorSmoke = 15
    AqaraHT = 19  # lumi.weather.v1
    SwitchLiveOneChannel = 20
    SwitchLiveTwoChannels = 21
    AqaraSwitch = 51
    AqaraMotion = 52
    AqaraMagnet = 53  # lumi.sensor_magnet.aq2
    AqaraRelayTwoChannels = 54
    AqaraSquareButton = 62  # lumi.sensor_switch.aq3
    AqaraSwitchOneChannel = 63
    AqaraSwitchTwoChannels = 64
    AqaraWallOutlet = 65  # lumi.ctrl_86plug.aq1
    RemoteSwitchSingle = 134  # lumi.remote.b186acn01
    RemoteSwitchDouble = 135  # lumi.remote.b286acn01


@attr.s(auto_attribs=True)
class SubDeviceInfo:
    """SubDevice discovery info."""

    sid: str
    type_id: int
    unknown: int
    unknown2: int
    fw_ver: int


class Gateway(Device):
    """Main class representing the Xiaomi Gateway.

    Use the given property getters to access specific functionalities such
    as `alarm` (for alarm controls) or `light` (for lights).

    Commands whose functionality or parameters are unknown,
    feel free to implement!
    * toggle_device
    * toggle_plug
    * remove_all_bind
    * list_bind [0]

    * self.get_prop("used_for_public") # Return the 'used_for_public' status, return value: [0] or [1], probably this has to do with developer mode.
    * self.set_prop("used_for_public", state) # Set the 'used_for_public' state, value: 0 or 1, probably this has to do with developer mode.

    * welcome
    * set_curtain_level

    * get_corridor_on_time
    * set_corridor_light ["off"]
    * get_corridor_light -> "on"

    * set_default_sound
    * set_doorbell_push, get_doorbell_push ["off"]
    * set_doorbell_volume [100], get_doorbell_volume
    * set_gateway_volume, get_gateway_volume
    * set_clock_volume
    * set_clock
    * get_sys_data
    * update_neighbor_token [{"did":x, "token":x, "ip":x}]

    ## property getters
    * ctrl_device_prop
    * get_device_prop_exp [[sid, list, of, properties]]

    ## scene
    * get_lumi_bind ["scene", <page number>] for rooms/devices"""

    def __init__(
        self,
        ip: str = None,
        token: str = None,
        start_id: int = 0,
        debug: int = 0,
        lazy_discover: bool = True,
    ) -> None:
        super().__init__(ip, token, start_id, debug, lazy_discover)
        self._alarm = GatewayAlarm(parent=self)
        self._radio = GatewayRadio(parent=self)
        self._zigbee = GatewayZigbee(parent=self)
        self._light = GatewayLight(parent=self)
        self._devices = []

    @property
    def alarm(self) -> "GatewayAlarm":
        """Return alarm control interface."""
        # example: gateway.alarm.on()
        return self._alarm

    @property
    def radio(self) -> "GatewayRadio":
        """Return radio control interface."""
        return self._radio

    @property
    def zigbee(self) -> "GatewayZigbee":
        """Return zigbee control interface."""
        return self._zigbee

    @property
    def light(self) -> "GatewayLight":
        """Return light control interface."""
        return self._light

    @property
    def devices(self):
        """Return a list of the already discovered devices."""
        return self._devices

    @command()
    def discover_devices(self):
        """
        Discovers SubDevices
        and returns a list of the discovered devices.
        """
        # from https://github.com/aholstenson/miio/issues/26
        device_type_mapping = {
            DeviceType.AqaraRelayTwoChannels: AqaraRelayTwoChannels,
            DeviceType.Plug: AqaraPlug,
            DeviceType.SensorHT: SensorHT,
            DeviceType.AqaraHT: AqaraHT,
            DeviceType.Cube: Cube,
            DeviceType.AqaraSquareButton: AqaraSquareButton,
            DeviceType.AqaraMagnet: AqaraMagnet,
            DeviceType.AqaraSwitchOneChannel: AqaraSwitchOneChannel,
            DeviceType.AqaraSwitchTwoChannels: AqaraSwitchTwoChannels,
            DeviceType.AqaraWallOutlet: AqaraWallOutlet,
        }
        devices_raw = self.get_prop("device_list")
        self._devices = []

        for x in range(0, len(devices_raw), 5):
            # Extract discovered information
            dev_info = SubDeviceInfo(*devices_raw[x : x + 5])

            # Construct DeviceType
            try:
                device_type = DeviceType(dev_info.type_id)
            except ValueError:
                _LOGGER.warning(
                    "Unknown subdevice type %s discovered, "
                    "of Xiaomi gateway with ip: %s",
                    dev_info,
                    self.ip,
                )
                device_type = DeviceType(-1)

            # Obtain the correct subdevice class, ignoring the gateway itself
            subdevice_cls = device_type_mapping.get(device_type)
            if subdevice_cls is None and device_type != DeviceType.Gateway:
                subdevice_cls = SubDevice
                _LOGGER.info(
                    "Gateway device type '%s' "
                    "does not have device specific methods defined, "
                    "only basic default methods will be available",
                    device_type.name,
                )

            # Initialize and save the subdevice, ignoring the gateway itself
            if device_type != DeviceType.Gateway:
                self._devices.append(subdevice_cls(self, dev_info))

        return self._devices

    def x_del(self, script_id):
        """Delete script by id."""
        return self.send("miIO.xdel", [script_id])

    @command(click.argument("sid"), click.argument("command"), click.argument("encoded_token"))
    def subdevice_command(self, sid, command, encoded_token):
        """Send command to subdevice."""
        self.discover_devices()
        target = list(filter(lambda subdevice: subdevice.sid == sid, self.devices))
        if len(target) < 1:
            return f"Device with sid={sid} not found"
        elif not hasattr(target[0], command):
            return f"Device with sid={sid} has no method {command}"
        else:
            return getattr(target[0], command)(encoded_token)

    def install_script(self, sid, builder, encoded_token, ip=None):
        """Install script for by building script source and sending it with miio method. You need to run fake or real device to capture script execution results."""
        if ip is None:
            addresses = ipv4_nonloop_ips()
            my_ip = addresses[0]  # Taking first public IP
        else:
            my_ip = ip

        data_tkn = randrange(5000, 10000)
        source = builder(sid, my_ip, encoded_token)
        return self.send(
            "send_data_frame",
            {
                "cur": 0,
                "data": source,
                "data_tkn": data_tkn,
                "total": 1,
                "type": "scene",
            },
        )

    @command(click.argument("property"))
    def get_prop(self, property):
        """Get the value of a property for given sid."""
        return self.send("get_device_prop", ["lumi.0", property])

    @command(click.argument("properties", nargs=-1))
    def get_prop_exp(self, properties):
        """Get the value of a bunch of properties for given sid."""
        return self.send("get_device_prop_exp", [["lumi.0"] + list(properties)])

    @command(click.argument("property"), click.argument("value"))
    def set_prop(self, property, value):
        """Set the device property."""
        return self.send("set_device_prop", {"sid": "lumi.0", property: value})

    @command()
    def clock(self):
        """Alarm clock"""
        # payload of clock volume ("get_clock_volume")
        # already in get_clock response
        return self.send("get_clock")

    # Developer key
    @command()
    def get_developer_key(self):
        """Return the developer API key."""
        return self.send("get_lumi_dpf_aes_key")[0]

    @command(click.argument("key"))
    def set_developer_key(self, key):
        """Set the developer API key."""
        if len(key) != 16:
            click.echo("Key must be of length 16, was %s" % len(key))

        return self.send("set_lumi_dpf_aes_key", [key])

    @command()
    def timezone(self):
        """Get current timezone."""
        return self.get_prop("tzone_sec")

    @command()
    def get_illumination(self):
        """Get illumination. In lux?"""
        return self.send("get_illumination").pop()


class GatewayDevice(Device):
    """
    GatewayDevice class
    Specifies the init method for all gateway device functionalities.
    """

    def __init__(
        self,
        ip: str = None,
        token: str = None,
        start_id: int = 0,
        debug: int = 0,
        lazy_discover: bool = True,
        parent: Gateway = None,
    ) -> None:
        if parent is not None:
            self._gateway = parent
        else:
            self._gateway = Device(ip, token, start_id, debug, lazy_discover)
            _LOGGER.debug(
                "Creating new device instance, only use this for cli interface"
            )


class GatewayAlarm(GatewayDevice):
    """Class representing the Xiaomi Gateway Alarm."""

    @command(default_output=format_output("[alarm_status]"))
    def status(self) -> str:
        """Return the alarm status from the device."""
        # Response: 'on', 'off', 'oning'
        return self._gateway.send("get_arming").pop()

    @command(default_output=format_output("Turning alarm on"))
    def on(self):
        """Turn alarm on."""
        return self._gateway.send("set_arming", ["on"])

    @command(default_output=format_output("Turning alarm off"))
    def off(self):
        """Turn alarm off."""
        return self._gateway.send("set_arming", ["off"])

    @command()
    def arming_time(self) -> int:
        """
        Return time in seconds the alarm stays 'oning'
        before transitioning to 'on'
        """
        # Response: 5, 15, 30, 60
        return self._gateway.send("get_arm_wait_time").pop()

    @command(click.argument("seconds"))
    def set_arming_time(self, seconds):
        """Set time the alarm stays at 'oning' before transitioning to 'on'"""
        return self._gateway.send("set_arm_wait_time", [seconds])

    @command()
    def triggering_time(self) -> int:
        """Return the time in seconds the alarm is going off when triggered"""
        # Response: 30, 60, etc.
        return self._gateway.get_prop("alarm_time_len").pop()

    @command(click.argument("seconds"))
    def set_triggering_time(self, seconds):
        """Set the time in seconds the alarm is going off when triggered"""
        return self._gateway.set_prop("alarm_time_len", seconds)

    @command()
    def triggering_light(self) -> int:
        """
        Return the time the gateway light blinks
        when the alarm is triggerd
        """
        # Response: 0=do not blink, 1=always blink, x>1=blink for x seconds
        return self._gateway.get_prop("en_alarm_light").pop()

    @command(click.argument("seconds"))
    def set_triggering_light(self, seconds):
        """Set the time the gateway light blinks when the alarm is triggerd"""
        # values: 0=do not blink, 1=always blink, x>1=blink for x seconds
        return self._gateway.set_prop("en_alarm_light", seconds)

    @command()
    def triggering_volume(self) -> int:
        """Return the volume level at which alarms go off [0-100]"""
        return self._gateway.send("get_alarming_volume").pop()

    @command(click.argument("volume"))
    def set_triggering_volume(self, volume):
        """Set the volume level at which alarms go off [0-100]"""
        return self._gateway.send("set_alarming_volume", [volume])

    @command()
    def last_status_change_time(self) -> datetime:
        """
        Return the last time the alarm changed status
        """
        return datetime.fromtimestamp(self._gateway.send("get_arming_time").pop())


class GatewayZigbee(GatewayDevice):
    """Zigbee controls."""

    @command()
    def get_zigbee_version(self):
        """timeouts on device"""
        return self._gateway.send("get_zigbee_device_version")

    @command()
    def get_zigbee_channel(self):
        """Return currently used zigbee channel."""
        return self._gateway.send("get_zigbee_channel")[0]

    @command(click.argument("channel"))
    def set_zigbee_channel(self, channel):
        """Set zigbee channel."""
        return self._gateway.send("set_zigbee_channel", [channel])

    @command(click.argument("timeout", type=int))
    def zigbee_pair(self, timeout):
        """Start pairing, use 0 to disable"""
        return self._gateway.send("start_zigbee_join", [timeout])

    def send_to_zigbee(self):
        """How does this differ from writing? Unknown."""
        raise NotImplementedError()
        return self._gateway.send("send_to_zigbee")

    def read_zigbee_eep(self):
        """Read eeprom?"""
        raise NotImplementedError()
        return self._gateway.send("read_zig_eep", [0])  # 'ok'

    def read_zigbee_attribute(self):
        """Read zigbee data?"""
        raise NotImplementedError()
        return self._gateway.send("read_zigbee_attribute", [0x0000, 0x0080])

    def write_zigbee_attribute(self):
        """Unknown parameters."""
        raise NotImplementedError()
        return self._gateway.send("write_zigbee_attribute")

    @command()
    def zigbee_unpair_all(self):
        """Unpair all devices."""
        return self._gateway.send("remove_all_device")

    def zigbee_unpair(self, sid):
        """Unpair a device."""
        # get a device obj an call dev.unpair()
        raise NotImplementedError()


class GatewayRadio(GatewayDevice):
    """Radio controls for the gateway."""

    @command()
    def get_radio_info(self):
        """Radio play info."""
        return self._gateway.send("get_prop_fm")

    @command(click.argument("volume"))
    def set_radio_volume(self, volume):
        """Set radio volume"""
        return self._gateway.send("set_fm_volume", [volume])

    def play_music_new(self):
        """Unknown."""
        # {'from': '4', 'id': 9514,
        #  'method': 'set_default_music', 'params': [2, '21']}
        # {'from': '4', 'id': 9515,
        #  'method': 'play_music_new', 'params': ['21', 0]}
        raise NotImplementedError()

    def play_specify_fm(self):
        """play specific stream?"""
        raise NotImplementedError()
        # {"from": "4", "id": 65055, "method": "play_specify_fm",
        # "params": {"id": 764, "type": 0,
        # "url": "http://live.xmcdn.com/live/764/64.m3u8"}}
        return self._gateway.send("play_specify_fm")

    def play_fm(self):
        """radio on/off?"""
        raise NotImplementedError()
        # play_fm","params":["off"]}
        return self._gateway.send("play_fm")

    def volume_ctrl_fm(self):
        """Unknown."""
        raise NotImplementedError()
        return self._gateway.send("volume_ctrl_fm")

    def get_channels(self):
        """Unknown."""
        raise NotImplementedError()
        # "method": "get_channels", "params": {"start": 0}}
        return self._gateway.send("get_channels")

    def add_channels(self):
        """Unknown."""
        raise NotImplementedError()
        return self._gateway.send("add_channels")

    def remove_channels(self):
        """Unknown."""
        raise NotImplementedError()
        return self._gateway.send("remove_channels")

    def get_default_music(self):
        """seems to timeout (w/o internet)"""
        # params [0,1,2]
        raise NotImplementedError()
        return self._gateway.send("get_default_music")

    @command()
    def get_music_info(self):
        """Unknown."""
        info = self._gateway.send("get_music_info")
        click.echo("info: %s" % info)
        free_space = self._gateway.send("get_music_free_space")
        click.echo("free space: %s" % free_space)

    @command()
    def get_mute(self):
        """mute of what?"""
        return self._gateway.send("get_mute")

    def download_music(self):
        """Unknown"""
        raise NotImplementedError()
        return self._gateway.send("download_music")

    def delete_music(self):
        """delete music"""
        raise NotImplementedError()
        return self._gateway.send("delete_music")

    def download_user_music(self):
        """Unknown."""
        raise NotImplementedError()
        return self._gateway.send("download_user_music")

    def get_download_progress(self):
        """progress for music downloads or updates?"""
        # returns [':0']
        raise NotImplementedError()
        return self._gateway.send("get_download_progress")

    @command()
    def set_sound_playing(self):
        """stop playing?"""
        return self._gateway.send("set_sound_playing", ["off"])

    def set_default_music(self):
        """Unknown."""
        raise NotImplementedError()
        # method":"set_default_music","params":[0,"2"]}


class GatewayLight(GatewayDevice):
    """Light controls for the gateway."""

    @command()
    def get_night_light_rgb(self):
        """Unknown."""
        # Returns 0 when light is off?"""
        # looks like this is the same as get_rgb
        # id': 65064, 'method': 'set_night_light_rgb', 'params': [419407616]}
        # {'method': 'props', 'params':
        # {'light': 'on', 'from.light': '4,,,'}, 'id': 88457} ?!
        return self._gateway.send("get_night_light_rgb")

    @command(click.argument("color_name", type=str))
    def set_night_light_color(self, color_name):
        """Set night light color using color name (red, green, etc)."""
        if color_name not in color_map.keys():
            raise Exception(
                "Cannot find {color} in {colors}".format(
                    color=color_name, colors=color_map.keys()
                )
            )
        current_brightness = int_to_brightness(
            self._gateway.send("get_night_light_rgb")[0]
        )
        brightness_and_color = brightness_and_color_to_int(
            current_brightness, color_map[color_name]
        )
        return self._gateway.send("set_night_light_rgb", [brightness_and_color])

    @command(click.argument("color_name", type=str))
    def set_color(self, color_name):
        """Set gateway lamp color using color name (red, green, etc)."""
        if color_name not in color_map.keys():
            raise Exception(
                "Cannot find {color} in {colors}".format(
                    color=color_name, colors=color_map.keys()
                )
            )
        current_brightness = int_to_brightness(self._gateway.send("get_rgb")[0])
        brightness_and_color = brightness_and_color_to_int(
            current_brightness, color_map[color_name]
        )
        return self._gateway.send("set_rgb", [brightness_and_color])

    @command(click.argument("brightness", type=int))
    def set_brightness(self, brightness):
        """Set gateway lamp brightness (0-100)."""
        if 100 < brightness < 0:
            raise Exception("Brightness must be between 0 and 100")
        current_color = int_to_rgb(self._gateway.send("get_rgb")[0])
        brightness_and_color = brightness_and_color_to_int(brightness, current_color)
        return self._gateway.send("set_rgb", [brightness_and_color])

    @command(click.argument("brightness", type=int))
    def set_night_light_brightness(self, brightness):
        """Set night light brightness (0-100)."""
        if 100 < brightness < 0:
            raise Exception("Brightness must be between 0 and 100")
        current_color = int_to_rgb(self._gateway.send("get_night_light_rgb")[0])
        brightness_and_color = brightness_and_color_to_int(brightness, current_color)
        print(brightness, current_color)
        return self._gateway.send("set_night_light_rgb", [brightness_and_color])

    @command(
        click.argument("color_name", type=str), click.argument("brightness", type=int),
    )
    def set_light(self, color_name, brightness):
        """Set color (using color name) and brightness (0-100)."""
        if 100 < brightness < 0:
            raise Exception("Brightness must be between 0 and 100")
        if color_name not in color_map.keys():
            raise Exception(
                "Cannot find {color} in {colors}".format(
                    color=color_name, colors=color_map.keys()
                )
            )
        brightness_and_color = brightness_and_color_to_int(
            brightness, color_map[color_name]
        )
        return self._gateway.send("set_rgb", [brightness_and_color])


class SubDevice:
    """
    Base class for all subdevices of the gateway
    these devices are connected through zigbee.
    """

    @attr.s(auto_attribs=True)
    class props:
        """Defines properties of the specific device"""

    def __init__(self, gw: Gateway = None, dev_info: SubDeviceInfo = None,) -> None:
        self._gw = gw
        self.sid = dev_info.sid
        self._battery = None
        self._fw_ver = dev_info.fw_ver
        self._props = self.props()
        try:
            self.type = DeviceType(dev_info.type_id)
        except ValueError:
            self.type = DeviceType.Unknown

    def __repr__(self):
        return "<Subdevice %s: %s fw: %s bat: %s props: %s>" % (
            self.device_type,
            self.sid,
            self._fw_ver,
            self.get_battery(),
            self.status,
        )

    @property
    def status(self):
        """Return sub-device status as a dict containing all properties."""
        return attr.asdict(self._props)

    @property
    def device_type(self):
        """Return the device type name."""
        return self.type.name

    @property
    def battery(self):
        """Return the battery level."""
        return self._battery

    @command()
    def update(self):
        """Update the device-specific properties."""
        _LOGGER.debug(
            "Subdevice '%s' does not have a device specific update method defined",
            self.device_type,
        )

    @command()
    def send(self, command):
        """Send a command/query to the subdevice"""
        try:
            return self._gw.send(command, [self.sid])
        except Exception as ex:
            raise GatewayException(
                "Got an exception while sending command %s" % (command)
            ) from ex

    @command()
    def send_arg(self, command, arguments):
        """Send a command/query including arguments to the subdevice"""
        try:
            return self._gw.send(command, arguments, extra_parameters={"sid": self.sid})
        except Exception as ex:
            raise GatewayException(
                "Got an exception while sending "
                "command '%s' with arguments '%s'" % (command, str(arguments))
            ) from ex

    @command(click.argument("property"))
    def get_property(self, property):
        """Get the value of a property of the subdevice."""
        try:
            response = self._gw.send("get_device_prop", [self.sid, property])
        except Exception as ex:
            raise GatewayException(
                "Got an exception while fetching property %s" % (property)
            ) from ex

        if not response:
            raise GatewayException(
                "Empty response while fetching property '%s': %s" % (property, response)
            )

        return response

    @command(click.argument("properties", nargs=-1))
    def get_property_exp(self, properties):
        """Get the value of a bunch of properties of the subdevice."""
        try:
            response = self._gw.send(
                "get_device_prop_exp", [[self.sid] + list(properties)]
            ).pop()
        except Exception as ex:
            raise GatewayException(
                "Got an exception while fetching properties %s: %s" % (properties)
            ) from ex

        if len(list(properties)) != len(response):
            raise GatewayException(
                "unexpected result while fetching properties %s: %s"
                % (properties, response)
            )

        return response

    @command(click.argument("property"), click.argument("value"))
    def set_property(self, property, value):
        """Set a device property of the subdevice."""
        try:
            return self._gw.send("set_device_prop", {"sid": self.sid, property: value})
        except Exception as ex:
            raise GatewayException(
                "Got an exception while setting propertie %s to value %s"
                % (property, str(value))
            ) from ex

    @command()
    def unpair(self):
        """Unpair this device from the gateway."""
        return self.send("remove_device")

    @command()
    def get_battery(self):
        """Update the battery level and return the new value."""
        self._battery = self.send("get_battery").pop()
        return self._battery

    @command()
    def get_firmware_version(self) -> Optional[int]:
        """Returns firmware version"""
        try:
            self._fw_ver = self.get_property("fw_ver").pop()
        except Exception as ex:
            _LOGGER.info(
                "get_firmware_version failed, returning firmware version from discovery info: %s",
                ex,
            )
        return self._fw_ver

    @command()
    def uninstall_scripts(self, encoded_token):
        return dict(
            map(
                lambda action: (
                    action,
                    (
                        action_id[action](self.sid),
                        self._gw.x_del(action_id[action](self.sid)),
                    ),
                ),
                action_id.keys(),
            )
        )


class AqaraHT(SubDevice):
    """Subdevice AqaraHT specific properties and methods"""

    accessor = "get_prop_sensor_ht"
    properties = ["temperature", "humidity", "pressure"]

    @attr.s(auto_attribs=True)
    class props:
        """Device specific properties"""

        temperature: int = None  # in degrees celsius
        humidity: int = None  # in %
        pressure: int = None  # in hPa

    @command()
    def update(self):
        """Update all device properties"""
        values = self.get_property_exp(self.properties)
        try:
            self._props.temperature = values[0] / 100
            self._props.humidity = values[1] / 100
            self._props.pressure = values[2] / 100
        except Exception as ex:
            raise GatewayException(
                "One or more unexpected results while "
                "fetching properties %s: %s" % (self.properties, values)
            ) from ex


class SensorHT(SubDevice):
    """Subdevice SensorHT specific properties and methods"""

    accessor = "get_prop_sensor_ht"
    properties = ["temperature", "humidity", "pressure"]

    @attr.s(auto_attribs=True)
    class props:
        """Device specific properties"""

        temperature: int = None  # in degrees celsius
        humidity: int = None  # in %
        pressure: int = None  # in hPa

    @command()
    def update(self):
        """Update all device properties"""
        values = self.get_property_exp(self.properties)
        try:
            self._props.temperature = values[0] / 100
            self._props.humidity = values[1] / 100
            self._props.pressure = values[2] / 100
        except Exception as ex:
            raise GatewayException(
                "One or more unexpected results while "
                "fetching properties %s: %s" % (self.properties, values)
            ) from ex


class AqaraMagnet(SubDevice):
    """Subdevice AqaraMagnet specific properties and methods"""

    properties = ["unkown"]

    @attr.s(auto_attribs=True)
    class props:
        """Device specific properties"""

        status: str = None  # 'open' or 'closed'

    @command()
    def update(self):
        """Update all device properties"""
        values = self.get_property_exp(self.properties)
        self._props.status = values[0]


class AqaraPlug(SubDevice):
    """Subdevice AqaraPlug specific properties and methods"""

    accessor = "get_prop_plug"
    properties = ["power", "neutral_0", "load_power"]

    @attr.s(auto_attribs=True)
    class props:
        """Device specific properties"""

        status: str = None  # 'on' / 'off'
        power: int = None  # diffrent power consumption?? in ?unit?
        load_power: int = None  # power consumption in ?unit?

    @command()
    def update(self):
        """Update all device properties"""
        values = self.get_property_exp(self.properties)
        self._props.power = values[0]
        self._props.status = values[1]
        self._props.load_power = values[2]


class AqaraRelayTwoChannels(SubDevice):
    """Subdevice AqaraRelayTwoChannels specific properties and methods"""

    properties = ["load_power", "channel_0", "channel_1"]

    @attr.s(auto_attribs=True)
    class props:
        """Device specific properties"""

        status_ch0: str = None  # 'on' / 'off'
        status_ch1: str = None  # 'on' / 'off'
        load_power: int = None  # power consumption in ?unit?

    class AqaraRelayToggleValue(Enum):
        """Options to control the relay"""

        toggle = "toggle"
        on = "on"
        off = "off"

    class AqaraRelayChannel(Enum):
        """Options to select wich relay to control"""

        first = "channel_0"
        second = "channel_1"

    @command()
    def update(self):
        """Update all device properties"""
        values = self.get_property_exp(self.properties)
        self._props.load_power = values[0]
        self._props.status_ch0 = values[1]
        self._props.status_ch1 = values[2]

    @command(
        click.argument("channel", type=EnumType(AqaraRelayChannel)),
        click.argument("value", type=EnumType(AqaraRelayToggleValue)),
    )
    def toggle(self, channel, value):
        """Toggle Aqara Wireless Relay 2ch"""
        return self.send_arg("toggle_ctrl_neutral", [channel.value, value.value]).pop()


class AqaraSwitchOneChannel(SubDevice):
    """Subdevice AqaraSwitchOneChannel specific properties and methods"""

    properties = ["neutral_0", "load_power"]

    @attr.s(auto_attribs=True)
    class props:
        """Device specific properties"""

        status: str = None  # 'on' / 'off'
        load_power: int = None  # power consumption in ?unit?

    @command()
    def update(self):
        """Update all device properties"""
        values = self.get_property_exp(self.properties)
        self._props.status = values[0]
        self._props.load_power = values[1]


class AqaraSwitchTwoChannels(SubDevice):
    """Subdevice AqaraSwitchTwoChannels specific properties and methods"""

    properties = ["neutral_0", "neutral_1", "load_power"]

    @attr.s(auto_attribs=True)
    class props:
        """Device specific properties"""

        status_ch0: str = None  # 'on' / 'off'
        status_ch1: str = None  # 'on' / 'off'
        load_power: int = None  # power consumption in ?unit?

    @command()
    def update(self):
        """Update all device properties"""
        values = self.get_property_exp(self.properties)
        self._props.status_ch0 = values[0]
        self._props.status_ch1 = values[1]
        self._props.load_power = values[2]


<<<<<<< HEAD
class Cube(SubDevice):
    """Subdevice Cube specific properties and methods"""

    properties = []

    @command()
    def install_move_script(self, encoded_token):
        """Generate and install script which captures move event and sends miio package to device"""
        return self._gw.install_script(self.sid, build_move, encoded_token)

    @command()
    def install_rotate_script(self, encoded_token):
        """Generate and install script which captures rotate event and sends miio package to device"""
        return self._gw.install_script(self.sid, build_rotate, encoded_token)

    @command()
    def install_shake_script(self, encoded_token):
        """Generate and install script which captures shake in air event and sends miio package to device"""
        return self._gw.install_script(self.sid, build_shakeair, encoded_token)

    @command()
    def install_flip90_script(self, encoded_token):
        """Generate and install script which captures horizontal 90 flip and sends miio package to device"""
        return self._gw.install_script(self.sid, build_flip90, encoded_token)

    @command()
    def install_taptap_script(self, encoded_token):
        """Generate and install script which captures double tap on surface event and sends miio package to device"""
        return self._gw.install_script(self.sid, build_taptap, encoded_token)

    @command()
    def install_flip180_script(self, encoded_token):
        """Generate and install script which captures horizontal 180 flip and sends miio package to device"""
        return self._gw.install_script(self.sid, build_flip180, encoded_token)


class AqaraSquareButton(SubDevice):
    """Subdevice AqaraSquareButton specific properties and methods"""

    properties = []

    @command()
    def install_singlepress_script(self, encoded_token):
        """Generate and install script which captures single press event and sends miio package to device"""
        return self._gw.install_script(self.sid, build_singlepress, encoded_token)

    @command()
    def install_doublepress_script(self, encoded_token):
        """Generate and install script which captures double press event and sends miio package to device"""
        return self._gw.install_script(self.sid, build_doublepress, encoded_token)

    @command()
    def install_longpress_script(self, encoded_token):
        """Generate and install script which captures loooong press event and sends miio package to device"""
        return self._gw.install_script(self.sid, build_longpress, encoded_token)

    @command()
    def install_shake_script(self, encoded_token):
        """Generate and install script which captures shake in air event and sends miio package to device"""
        return self._gw.install_script(self.sid, build_shake, encoded_token)
=======
class AqaraWallOutlet(SubDevice):
    """Subdevice AqaraWallOutlet specific properties and methods"""

    properties = ["channel_0", "load_power"]

    @attr.s(auto_attribs=True)
    class props:
        """Device specific properties"""

        status: str = None  # 'on' / 'off'
        load_power: int = None  # power consumption in Watt

    @command()
    def update(self):
        """Update all device properties"""
        values = self.get_property_exp(self.properties)
        self._props.status = values[0]
        self._props.load_power = values[1]

    @command()
    def toggle(self):
        """Toggle Aqara Wall Outlet"""
        return self.send_arg("toggle_plug", ["channel_0", "toggle"]).pop()

    @command()
    def on(self):
        """Turn on Aqara Wall Outlet"""
        return self.send_arg("toggle_plug", ["channel_0", "on"]).pop()

    @command()
    def off(self):
        """Turn off Aqara Wall Outlet"""
        return self.send_arg("toggle_plug", ["channel_0", "off"]).pop()
>>>>>>> dd0255c9
<|MERGE_RESOLUTION|>--- conflicted
+++ resolved
@@ -997,8 +997,6 @@
         self._props.status_ch1 = values[1]
         self._props.load_power = values[2]
 
-
-<<<<<<< HEAD
 class Cube(SubDevice):
     """Subdevice Cube specific properties and methods"""
 
@@ -1059,7 +1057,8 @@
     def install_shake_script(self, encoded_token):
         """Generate and install script which captures shake in air event and sends miio package to device"""
         return self._gw.install_script(self.sid, build_shake, encoded_token)
-=======
+
+
 class AqaraWallOutlet(SubDevice):
     """Subdevice AqaraWallOutlet specific properties and methods"""
 
@@ -1092,5 +1091,4 @@
     @command()
     def off(self):
         """Turn off Aqara Wall Outlet"""
-        return self.send_arg("toggle_plug", ["channel_0", "off"]).pop()
->>>>>>> dd0255c9
+        return self.send_arg("toggle_plug", ["channel_0", "off"]).pop()