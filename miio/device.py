--- conflicted
+++ resolved
@@ -63,12 +63,9 @@
         self.token: Optional[str] = token
         self._model: Optional[str] = model
         self._info: Optional[DeviceInfo] = None
-<<<<<<< HEAD
         self._settings: Optional[Dict[str, SettingDescriptor]] = None
         self._sensors: Optional[Dict[str, SensorDescriptor]] = None
-=======
         self._actions: Optional[Dict[str, ActionDescriptor]] = None
->>>>>>> 0db79978
         timeout = timeout if timeout is not None else self.timeout
         self._protocol = MiIOProtocol(
             ip, token, start_id, debug, lazy_discover, timeout
