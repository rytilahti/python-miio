import logging
from enum import Enum
from inspect import getmembers
from typing import Any, Dict, List, Optional, Union  # noqa: F401

import click

from .click_common import DeviceGroupMeta, LiteralParamType, command, format_output
<<<<<<< HEAD
from .descriptors import (
    ButtonDescriptor,
    EnumSettingDescriptor,
    SensorDescriptor,
    SettingDescriptor,
    SwitchDescriptor,
)
=======
from .descriptors import ActionDescriptor, SensorDescriptor, SettingDescriptor
>>>>>>> 1c3b463e
from .deviceinfo import DeviceInfo
from .devicestatus import DeviceStatus
from .exceptions import DeviceInfoUnavailableException, PayloadDecodeException
from .miioprotocol import MiIOProtocol

_LOGGER = logging.getLogger(__name__)


class UpdateState(Enum):
    Downloading = "downloading"
    Installing = "installing"
    Failed = "failed"
    Idle = "idle"


class Device(metaclass=DeviceGroupMeta):
    """Base class for all device implementations.

    This is the main class providing the basic protocol handling for devices using the
    ``miIO`` protocol. This class should not be initialized directly but a device-
    specific class inheriting it should be used instead of it.
    """

    retry_count = 3
    timeout = 5
    _mappings: Dict[str, Any] = {}
    _supported_models: List[str] = []

    def __init_subclass__(cls, **kwargs):
        """Overridden to register all integrations to the factory."""
        super().__init_subclass__(**kwargs)

        from .devicefactory import DeviceFactory

        DeviceFactory.register(cls)

    def __init__(
        self,
        ip: str = None,
        token: str = None,
        start_id: int = 0,
        debug: int = 0,
        lazy_discover: bool = True,
        timeout: int = None,
        *,
        model: str = None,
    ) -> None:
        self.ip = ip
        self.token: Optional[str] = token
        self._model: Optional[str] = model
        self._info: Optional[DeviceInfo] = None
        self._status: Optional[DeviceStatus] = None
        self._buttons: Optional[List[ButtonDescriptor]] = None
        timeout = timeout if timeout is not None else self.timeout
        self._protocol = MiIOProtocol(
            ip, token, start_id, debug, lazy_discover, timeout
        )

    def send(
        self,
        command: str,
        parameters: Any = None,
        retry_count: int = None,
        *,
        extra_parameters=None,
    ) -> Any:
        """Send a command to the device.

        Basic format of the request:
        {"id": 1234, "method": command, "parameters": parameters}

        `extra_parameters` allows passing elements to the top-level of the request.
        This is necessary for some devices, such as gateway devices, which expect
        the sub-device identifier to be on the top-level.

        :param str command: Command to send
        :param dict parameters: Parameters to send
        :param int retry_count: How many times to retry on error
        :param dict extra_parameters: Extra top-level parameters
        :param str model: Force model to avoid autodetection
        """
        retry_count = retry_count if retry_count is not None else self.retry_count
        return self._protocol.send(
            command, parameters, retry_count, extra_parameters=extra_parameters
        )

    def send_handshake(self):
        """Send initial handshake to the device."""
        return self._protocol.send_handshake()

    @command(
        click.argument("command", type=str, required=True),
        click.argument("parameters", type=LiteralParamType(), required=False),
    )
    def raw_command(self, command, parameters):
        """Send a raw command to the device. This is mostly useful when trying out
        commands which are not implemented by a given device instance.

        :param str command: Command to send
        :param dict parameters: Parameters to send
        """
        return self.send(command, parameters)

    @command(
        default_output=format_output(
            "",
            "Model: {result.model}\n"
            "Hardware version: {result.hardware_version}\n"
            "Firmware version: {result.firmware_version}\n",
        ),
        skip_autodetect=True,
    )
    def info(self, *, skip_cache=False) -> DeviceInfo:
        """Get (and cache) miIO protocol information from the device.

        This includes information about connected wlan network, and hardware and
        software versions.

        :param skip_cache bool: Skip the cache
        """
        if self._info is not None and not skip_cache:
            return self._info

        return self._fetch_info()

    def _fetch_info(self) -> DeviceInfo:
        """Perform miIO.info query on the device and cache the result."""
        try:
            devinfo = DeviceInfo(self.send("miIO.info"))
            self._info = devinfo
            _LOGGER.debug("Detected model %s", devinfo.model)
            cls = self.__class__.__name__
            bases = ["Device", "MiotDevice"]
            if devinfo.model not in self.supported_models and cls not in bases:
                _LOGGER.warning(
                    "Found an unsupported model '%s' for class '%s'. If this is working for you, please open an issue at https://github.com/rytilahti/python-miio/",
                    devinfo.model,
                    cls,
                )

            return devinfo
        except PayloadDecodeException as ex:
            raise DeviceInfoUnavailableException(
                "Unable to request miIO.info from the device"
            ) from ex

    @property
    def device_id(self) -> int:
        """Return device id (did), if available."""
        if not self._protocol._device_id:
            self.send_handshake()
        return int.from_bytes(self._protocol._device_id, byteorder="big")

    @property
    def raw_id(self) -> int:
        """Return the last used protocol sequence id."""
        return self._protocol.raw_id

    @property
    def supported_models(self) -> List[str]:
        """Return a list of supported models."""
        return list(self._mappings.keys()) or self._supported_models

    @property
    def model(self) -> str:
        """Return device model."""
        if self._model is not None:
            return self._model

        return self.info().model

    def update(self, url: str, md5: str):
        """Start an OTA update."""
        payload = {
            "mode": "normal",
            "install": "1",
            "app_url": url,
            "file_md5": md5,
            "proc": "dnld install",
        }
        return self.send("miIO.ota", payload)[0] == "ok"

    def update_progress(self) -> int:
        """Return current update progress [0-100]."""
        return self.send("miIO.get_ota_progress")[0]

    def update_state(self):
        """Return current update state."""
        return UpdateState(self.send("miIO.get_ota_state")[0])

    def configure_wifi(self, ssid, password, uid=0, extra_params=None):
        """Configure the wifi settings."""
        if extra_params is None:
            extra_params = {}
        params = {"ssid": ssid, "passwd": password, "uid": uid, **extra_params}

        return self.send("miIO.config_router", params)[0]

    def get_properties(
        self, properties, *, property_getter="get_prop", max_properties=None
    ):
        """Request properties in slices based on given max_properties.

        This is necessary as some devices have limitation on how many
        properties can be queried at once.

        If `max_properties` is None, all properties are requested at once.

        :param list properties: List of properties to query from the device.
        :param int max_properties: Number of properties that can be requested at once.
        :return: List of property values.
        """
        _props = properties.copy()
        values = []
        while _props:
            values.extend(self.send(property_getter, _props[:max_properties]))
            if max_properties is None:
                break

            _props[:] = _props[max_properties:]

        properties_count = len(properties)
        values_count = len(values)
        if properties_count != values_count:
            _LOGGER.debug(
                "Count (%s) of requested properties does not match the "
                "count (%s) of received values.",
                properties_count,
                values_count,
            )

        return values

    def status(self) -> DeviceStatus:
        """Return device status."""
        raise NotImplementedError()

<<<<<<< HEAD
    def cached_status(self) -> DeviceStatus:
        """Return device status from cache."""
        if self._status is None:
            self._status = self.status()

        return self._status

    def buttons(self) -> List[ButtonDescriptor]:
        """Return a list of button-like, clickable actions of the device."""
        if self._buttons is None:
            self._buttons = []
            for button_tuple in getmembers(self, lambda o: hasattr(o, "_button")):
                method_name, method = button_tuple
                button = method._button
                button.method = method  # bind the method
                self._buttons.append(button)

        return self._buttons

    def settings(
        self,
    ) -> Dict[str, SettingDescriptor]:
        """Return list of settings."""
        settings = (
            self.cached_status().settings()
        )  # NOTE that this already does IO so schould be run in executer job in HA
=======
    def actions(self) -> Dict[str, ActionDescriptor]:
        """Return device actions."""
        return {}

    def settings(self) -> Dict[str, SettingDescriptor]:
        """Return device settings."""
        settings = self.status().settings()
>>>>>>> 1c3b463e
        for setting in settings.values():
            # TODO: Bind setter methods, this should probably done only once during init.
            if setting.setter is None:
                # TODO: this is ugly, how to fix the issue where setter_name is optional and thus not acceptable for getattr?
                if setting.setter_name is None:
                    raise Exception(
                        f"Neither setter or setter_name was defined for {setting}"
                    )

                setting.setter = getattr(self, setting.setter_name)
            if (
                isinstance(setting, EnumSettingDescriptor)
                and setting.choices_attribute is not None
            ):
                retrieve_choices_function = getattr(self, setting.choices_attribute)
                setting.choices = retrieve_choices_function()  # This can do IO

        return settings

    def sensors(self) -> Dict[str, SensorDescriptor]:
<<<<<<< HEAD
        """Return sensors."""
        sensors = self.cached_status().sensors()
        return sensors

    def switches(self) -> Dict[str, SwitchDescriptor]:
        """Return toggleable switches."""
        switches = self.cached_status().switches()
        for switch in switches.values():
            # TODO: Bind setter methods, this should probably done only once during init.
            if switch.setter is None:
                if switch.setter_name is None:
                    # TODO: this is ugly, how to fix the issue where setter_name is optional and thus not acceptable for getattr?
                    raise Exception(
                        f"Neither setter or setter_name was defined for {switch}"
                    )
                switch.setter = getattr(self, switch.setter_name)

        return switches

=======
        """Return device sensors."""
        # TODO: the latest status should be cached and re-used by all meta information getters
        sensors = self.status().sensors()
        return sensors

>>>>>>> 1c3b463e
    def __repr__(self):
        return f"<{self.__class__.__name__ }: {self.ip} (token: {self.token})>"<|MERGE_RESOLUTION|>--- conflicted
+++ resolved
@@ -6,17 +6,13 @@
 import click
 
 from .click_common import DeviceGroupMeta, LiteralParamType, command, format_output
-<<<<<<< HEAD
 from .descriptors import (
-    ButtonDescriptor,
+    ActionDescriptor,
     EnumSettingDescriptor,
     SensorDescriptor,
     SettingDescriptor,
     SwitchDescriptor,
 )
-=======
-from .descriptors import ActionDescriptor, SensorDescriptor, SettingDescriptor
->>>>>>> 1c3b463e
 from .deviceinfo import DeviceInfo
 from .devicestatus import DeviceStatus
 from .exceptions import DeviceInfoUnavailableException, PayloadDecodeException
@@ -254,7 +250,7 @@
         """Return device status."""
         raise NotImplementedError()
 
-<<<<<<< HEAD
+
     def cached_status(self) -> DeviceStatus:
         """Return device status from cache."""
         if self._status is None:
@@ -262,7 +258,7 @@
 
         return self._status
 
-    def buttons(self) -> List[ButtonDescriptor]:
+    def actions(self) -> Dict[str, ActionDescriptor]:
         """Return a list of button-like, clickable actions of the device."""
         if self._buttons is None:
             self._buttons = []
@@ -274,22 +270,11 @@
 
         return self._buttons
 
-    def settings(
-        self,
-    ) -> Dict[str, SettingDescriptor]:
+    def settings(self) -> Dict[str, SettingDescriptor]:
         """Return list of settings."""
         settings = (
             self.cached_status().settings()
         )  # NOTE that this already does IO so schould be run in executer job in HA
-=======
-    def actions(self) -> Dict[str, ActionDescriptor]:
-        """Return device actions."""
-        return {}
-
-    def settings(self) -> Dict[str, SettingDescriptor]:
-        """Return device settings."""
-        settings = self.status().settings()
->>>>>>> 1c3b463e
         for setting in settings.values():
             # TODO: Bind setter methods, this should probably done only once during init.
             if setting.setter is None:
@@ -310,7 +295,6 @@
         return settings
 
     def sensors(self) -> Dict[str, SensorDescriptor]:
-<<<<<<< HEAD
         """Return sensors."""
         sensors = self.cached_status().sensors()
         return sensors
@@ -330,12 +314,5 @@
 
         return switches
 
-=======
-        """Return device sensors."""
-        # TODO: the latest status should be cached and re-used by all meta information getters
-        sensors = self.status().sensors()
-        return sensors
-
->>>>>>> 1c3b463e
     def __repr__(self):
         return f"<{self.__class__.__name__ }: {self.ip} (token: {self.token})>"