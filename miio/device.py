--- conflicted
+++ resolved
@@ -63,12 +63,9 @@
         self.token: Optional[str] = token
         self._model: Optional[str] = model
         self._info: Optional[DeviceInfo] = None
-<<<<<<< HEAD
         self._status: Optional[DeviceStatus] = None
         self._buttons: Optional[List[ButtonDescriptor]] = None
-=======
         self._actions: Optional[Dict[str, ActionDescriptor]] = None
->>>>>>> 0db79978
         timeout = timeout if timeout is not None else self.timeout
         self._protocol = MiIOProtocol(
             ip, token, start_id, debug, lazy_discover, timeout
@@ -262,18 +259,6 @@
         return self._status
 
     def actions(self) -> Dict[str, ActionDescriptor]:
-<<<<<<< HEAD
-        """Return a list of button-like, clickable actions of the device."""
-        if self._buttons is None:
-            self._buttons = []
-            for button_tuple in getmembers(self, lambda o: hasattr(o, "_button")):
-                method_name, method = button_tuple
-                button = method._button
-                button.method = method  # bind the method
-                self._buttons.append(button)
-
-        return self._buttons
-=======
         """Return device actions."""
         if self._actions is None:
             self._actions = {}
@@ -284,7 +269,6 @@
                 self._actions[method_name] = action
 
         return self._actions
->>>>>>> 0db79978
 
     def settings(self) -> Dict[str, SettingDescriptor]:
         """Return list of settings."""
