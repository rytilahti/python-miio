--- conflicted
+++ resolved
@@ -355,12 +355,8 @@
         except KeyError:
             raise ValueError("Unable to find action '%s'" % name)
 
-<<<<<<< HEAD
-        params = params or []
-=======
         if params is None:
             return act.method()
->>>>>>> b50f0f26
 
         return act.method(params)
 
