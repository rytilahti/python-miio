import logging
from enum import Enum
from inspect import getmembers
from typing import Any, Dict, List, Optional, Union, cast  # noqa: F401

import click

from .click_common import DeviceGroupMeta, LiteralParamType, command, format_output
from .descriptors import (
    ActionDescriptor,
    EnumSettingDescriptor,
    NumberSettingDescriptor,
    SensorDescriptor,
    SettingDescriptor,
    SettingType,
)
from .deviceinfo import DeviceInfo
from .devicestatus import DeviceStatus
from .exceptions import (
    DeviceError,
    DeviceInfoUnavailableException,
    PayloadDecodeException,
    UnsupportedFeatureException,
)
from .miioprotocol import MiIOProtocol

_LOGGER = logging.getLogger(__name__)


class UpdateState(Enum):
    Downloading = "downloading"
    Installing = "installing"
    Failed = "failed"
    Idle = "idle"


def _info_output(result):
    """Format the output for info command."""
    s = f"Model: {result.model}\n"
    s += f"Hardware version: {result.hardware_version}\n"
    s += f"Firmware version: {result.firmware_version}\n"

    from .devicefactory import DeviceFactory

    cls = DeviceFactory.class_for_model(result.model)
    dev = DeviceFactory.create(result.ip_address, result.token, force_generic_miot=True)
    s += f"Supported using: {cls.__name__}\n"
    s += f"Command: miiocli {cls.__name__.lower()} --ip {result.ip_address} --token {result.token}\n"
    s += f"Supported by genericmiot: {dev.supports_miot()}"

    return s


class Device(metaclass=DeviceGroupMeta):
    """Base class for all device implementations.

    This is the main class providing the basic protocol handling for devices using the
    ``miIO`` protocol. This class should not be initialized directly but a device-
    specific class inheriting it should be used instead of it.
    """

    retry_count = 3
    timeout = 5
    _mappings: Dict[str, Any] = {}
    _supported_models: List[str] = []

    def __init_subclass__(cls, **kwargs):
        """Overridden to register all integrations to the factory."""
        super().__init_subclass__(**kwargs)

        from .devicefactory import DeviceFactory

        DeviceFactory.register(cls)

    def __init__(
        self,
        ip: Optional[str] = None,
        token: Optional[str] = None,
        start_id: int = 0,
        debug: int = 0,
        lazy_discover: bool = True,
        timeout: Optional[int] = None,
        *,
        model: Optional[str] = None,
    ) -> None:
        self.ip = ip
        self.token: Optional[str] = token
        self._model: Optional[str] = model
        self._info: Optional[DeviceInfo] = None
        self._actions: Optional[Dict[str, ActionDescriptor]] = None
        self._settings: Optional[Dict[str, SettingDescriptor]] = None
        self._sensors: Optional[Dict[str, SensorDescriptor]] = None
        timeout = timeout if timeout is not None else self.timeout
        self._debug = debug
        self._protocol = MiIOProtocol(
            ip, token, start_id, debug, lazy_discover, timeout
        )

    def send(
        self,
        command: str,
        parameters: Optional[Any] = None,
        retry_count: Optional[int] = None,
        *,
        extra_parameters=None,
    ) -> Any:
        """Send a command to the device.

        Basic format of the request:
        {"id": 1234, "method": command, "parameters": parameters}

        `extra_parameters` allows passing elements to the top-level of the request.
        This is necessary for some devices, such as gateway devices, which expect
        the sub-device identifier to be on the top-level.

        :param str command: Command to send
        :param dict parameters: Parameters to send
        :param int retry_count: How many times to retry on error
        :param dict extra_parameters: Extra top-level parameters
        :param str model: Force model to avoid autodetection
        """
        retry_count = retry_count if retry_count is not None else self.retry_count
        return self._protocol.send(
            command, parameters, retry_count, extra_parameters=extra_parameters
        )

    def send_handshake(self):
        """Send initial handshake to the device."""
        return self._protocol.send_handshake()

    @command(
        click.argument("command", type=str, required=True),
        click.argument("parameters", type=LiteralParamType(), required=False),
    )
    def raw_command(self, command, parameters):
        """Send a raw command to the device. This is mostly useful when trying out
        commands which are not implemented by a given device instance.

        :param str command: Command to send
        :param dict parameters: Parameters to send
        """
        return self.send(command, parameters)

    @command(
        default_output=format_output(result_msg_fmt=_info_output),
        skip_autodetect=True,
    )
    def info(self, *, skip_cache=False) -> DeviceInfo:
        """Get (and cache) miIO protocol information from the device.

        This includes information about connected wlan network, and hardware and
        software versions.

        :param skip_cache bool: Skip the cache
        """
        if self._info is not None and not skip_cache:
            return self._info

        return self._fetch_info()

    def _fetch_info(self) -> DeviceInfo:
        """Perform miIO.info query on the device and cache the result."""
        try:
            devinfo = DeviceInfo(self.send("miIO.info"))
            self._info = devinfo
            _LOGGER.debug("Detected model %s", devinfo.model)
            cls = self.__class__.__name__
            # Ignore bases and generic classes
            bases = ["Device", "MiotDevice", "GenericMiot"]
            if devinfo.model not in self.supported_models and cls not in bases:
                _LOGGER.warning(
                    "Found an unsupported model '%s' for class '%s'. If this is working for you, please open an issue at https://github.com/rytilahti/python-miio/",
                    devinfo.model,
                    cls,
                )

            return devinfo
        except PayloadDecodeException as ex:
            raise DeviceInfoUnavailableException(
                "Unable to request miIO.info from the device"
            ) from ex

    def _setting_descriptors_from_status(
        self, status: DeviceStatus
    ) -> Dict[str, SettingDescriptor]:
        """Get the setting descriptors from a DeviceStatus."""
        settings = status.settings()
        for key, setting in settings.items():
            if setting.setter_name is not None:
                setting.setter = getattr(self, setting.setter_name)
            if setting.setter is None:
                raise Exception(
                    f"Neither setter or setter_name was defined for {setting}"
                )
<<<<<<< HEAD
            setting = cast(EnumSettingDescriptor, setting)
            if (
                setting.type == SettingType.Enum
                and setting.choices_attribute is not None
            ):
                retrieve_choices_function = getattr(self, setting.choices_attribute)
                try:
                    setting.choices = retrieve_choices_function()
                except UnsupportedFeatureException:
                    settings.pop(key)
                    continue
            if setting.type == SettingType.Number:
=======

            if setting.setting_type == SettingType.Enum:
                setting = cast(EnumSettingDescriptor, setting)
                if setting.choices_attribute is not None:
                    retrieve_choices_function = getattr(self, setting.choices_attribute)
                    setting.choices = retrieve_choices_function()

            elif setting.setting_type == SettingType.Number:
>>>>>>> d1b8bb5a
                setting = cast(NumberSettingDescriptor, setting)
                if setting.range_attribute is not None:
                    range_def = getattr(self, setting.range_attribute)
                    setting.min_value = range_def.min_value
                    setting.max_value = range_def.max_value
                    setting.step = range_def.step

            elif setting.setting_type == SettingType.Boolean:
                pass  # just to exhaust known types

            else:
                raise NotImplementedError(
                    "Unknown setting type: %s" % setting.setting_type
                )

        return settings

    def _sensor_descriptors_from_status(
        self, status: DeviceStatus
    ) -> Dict[str, SensorDescriptor]:
        """Get the sensor descriptors from a DeviceStatus."""
        return status.sensors()

    def _action_descriptors(self) -> Dict[str, ActionDescriptor]:
        """Get the action descriptors from a DeviceStatus."""
        actions = {}
        for action_tuple in getmembers(self, lambda o: hasattr(o, "_action")):
            method_name, method = action_tuple
            action = method._action
            action.method = method  # bind the method
            actions[method_name] = action

        return actions

    def _initialize_descriptors(self) -> None:
        """Cache all the descriptors once on the first call."""

        status = self.status()

        self._sensors = self._sensor_descriptors_from_status(status)
        self._settings = self._setting_descriptors_from_status(status)
        self._actions = self._action_descriptors()

    @property
    def device_id(self) -> int:
        """Return device id (did), if available."""
        if not self._protocol._device_id:
            self.send_handshake()
        return int.from_bytes(self._protocol._device_id, byteorder="big")

    @property
    def raw_id(self) -> int:
        """Return the last used protocol sequence id."""
        return self._protocol.raw_id

    @property
    def supported_models(self) -> List[str]:
        """Return a list of supported models."""
        return list(self._mappings.keys()) or self._supported_models

    @property
    def model(self) -> str:
        """Return device model."""
        if self._model is not None:
            return self._model

        return self.info().model

    def update(self, url: str, md5: str):
        """Start an OTA update."""
        payload = {
            "mode": "normal",
            "install": "1",
            "app_url": url,
            "file_md5": md5,
            "proc": "dnld install",
        }
        return self.send("miIO.ota", payload)[0] == "ok"

    def update_progress(self) -> int:
        """Return current update progress [0-100]."""
        return self.send("miIO.get_ota_progress")[0]

    def update_state(self):
        """Return current update state."""
        return UpdateState(self.send("miIO.get_ota_state")[0])

    def configure_wifi(self, ssid, password, uid=0, extra_params=None):
        """Configure the wifi settings."""
        if extra_params is None:
            extra_params = {}
        params = {"ssid": ssid, "passwd": password, "uid": uid, **extra_params}

        return self.send("miIO.config_router", params)[0]

    def get_properties(
        self, properties, *, property_getter="get_prop", max_properties=None
    ):
        """Request properties in slices based on given max_properties.

        This is necessary as some devices have limitation on how many
        properties can be queried at once.

        If `max_properties` is None, all properties are requested at once.

        :param list properties: List of properties to query from the device.
        :param int max_properties: Number of properties that can be requested at once.
        :return: List of property values.
        """
        _props = properties.copy()
        values = []
        while _props:
            values.extend(self.send(property_getter, _props[:max_properties]))
            if max_properties is None:
                break

            _props[:] = _props[max_properties:]

        properties_count = len(properties)
        values_count = len(values)
        if properties_count != values_count:
            _LOGGER.debug(
                "Count (%s) of requested properties does not match the "
                "count (%s) of received values.",
                properties_count,
                values_count,
            )

        return values

    def status(self) -> DeviceStatus:
        """Return device status."""
        raise NotImplementedError()

    def actions(self) -> Dict[str, ActionDescriptor]:
        """Return device actions."""
        if self._actions is None:
            self._initialize_descriptors()
            self._actions = cast(Dict[str, ActionDescriptor], self._actions)

        return self._actions

    def settings(self) -> Dict[str, SettingDescriptor]:
        """Return device settings."""
        if self._settings is None:
            self._initialize_descriptors()
            self._settings = cast(Dict[str, SettingDescriptor], self._settings)

        return self._settings

    def sensors(self) -> Dict[str, SensorDescriptor]:
        """Return device sensors."""
        if self._sensors is None:
            self._initialize_descriptors()
            self._sensors = cast(Dict[str, SensorDescriptor], self._sensors)

        return self._sensors

    def supports_miot(self) -> bool:
        """Return True if the device supports miot commands.

        This requests a single property (siid=1, piid=1) and returns True on success.
        """
        try:
            self.send("get_properties", [{"did": "dummy", "siid": 1, "piid": 1}])
        except DeviceError as ex:
            _LOGGER.debug("miot query failed, likely non-miot device: %s", repr(ex))
            return False
        return True

    def __repr__(self):
        return f"<{self.__class__.__name__ }: {self.ip} (token: {self.token})>"<|MERGE_RESOLUTION|>--- conflicted
+++ resolved
@@ -192,29 +192,18 @@
                 raise Exception(
                     f"Neither setter or setter_name was defined for {setting}"
                 )
-<<<<<<< HEAD
-            setting = cast(EnumSettingDescriptor, setting)
-            if (
-                setting.type == SettingType.Enum
-                and setting.choices_attribute is not None
-            ):
-                retrieve_choices_function = getattr(self, setting.choices_attribute)
-                try:
-                    setting.choices = retrieve_choices_function()
-                except UnsupportedFeatureException:
-                    settings.pop(key)
-                    continue
-            if setting.type == SettingType.Number:
-=======
 
             if setting.setting_type == SettingType.Enum:
                 setting = cast(EnumSettingDescriptor, setting)
                 if setting.choices_attribute is not None:
                     retrieve_choices_function = getattr(self, setting.choices_attribute)
-                    setting.choices = retrieve_choices_function()
+                    try:
+                        setting.choices = retrieve_choices_function()
+                    except UnsupportedFeatureException:
+                        settings.pop(key)
+                        continue
 
             elif setting.setting_type == SettingType.Number:
->>>>>>> d1b8bb5a
                 setting = cast(NumberSettingDescriptor, setting)
                 if setting.range_attribute is not None:
                     range_def = getattr(self, setting.range_attribute)
