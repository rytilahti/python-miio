"""Compat layer for homeassistant."""
from enum import Enum


class StandardIdentifier(Enum):
    """Base class for standardized descriptor identifiers."""


class VacuumId(StandardIdentifier):
    """Vacuum-specific standardized descriptor identifiers.

    TODO: this is a temporary solution, and might be named to 'Vacuum' later on.
    """

    # Actions
    Start = "vacuum:start-sweep"
    Stop = "vacuum:stop-sweeping"
    Pause = "vacuum:pause-sweeping"
    ReturnHome = "battery:start-charge"
    Locate = "identify:identify"
    Spot = "vacuum:spot-cleaning"  # TODO: invented name

    # Settings
    FanSpeed = "vacuum:fan-speed"  # TODO: invented name
    FanSpeedPreset = "vacuum:mode"

    # Sensors
    State = "vacuum:status"
    ErrorMessage = "vacuum:fault"
    Battery = "battery:level"


<<<<<<< HEAD
class FanId(StandardIdentifier):
    """Standard identifiers for fans."""

    On = "fan:on"
    Oscillate = "fan:horizontal-swing"
    Angle = "fan:horizontal-angle"
    Speed = "fan:speed-level"
    Preset = "fan:mode"
    Toggle = "fan:toggle"
=======
class LightId(StandardIdentifier):
    """Standard identifiers for lights."""

    On = "light:on"
    Brightness = "light:brightness"
    ColorTemperature = "light:color-temperature"
    Color = "light:color"
>>>>>>> e0511d93
<|MERGE_RESOLUTION|>--- conflicted
+++ resolved
@@ -30,7 +30,6 @@
     Battery = "battery:level"
 
 
-<<<<<<< HEAD
 class FanId(StandardIdentifier):
     """Standard identifiers for fans."""
 
@@ -40,12 +39,12 @@
     Speed = "fan:speed-level"
     Preset = "fan:mode"
     Toggle = "fan:toggle"
-=======
+
+
 class LightId(StandardIdentifier):
     """Standard identifiers for lights."""
 
     On = "light:on"
     Brightness = "light:brightness"
     ColorTemperature = "light:color-temperature"
-    Color = "light:color"
->>>>>>> e0511d93
+    Color = "light:color"