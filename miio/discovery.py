--- conflicted
+++ resolved
@@ -46,11 +46,8 @@
     MODEL_ACPARTNER_V2,
     MODEL_ACPARTNER_V3,
 )
-<<<<<<< HEAD
 from .airconditioningcompanionMCN import MODEL_ACPARTNER_MCN02
-=======
 from .airfresh import MODEL_AIRFRESH_VA2, MODEL_AIRFRESH_VA4
->>>>>>> 425efb3d
 from .airhumidifier import (
     MODEL_HUMIDIFIER_CA1,
     MODEL_HUMIDIFIER_CB1,
