import contextlib
import datetime
import json
import logging
import math
import os
import pathlib
import time
from typing import Dict, List, Optional, Tuple, Type, Union

import click
import pytz
from appdirs import user_cache_dir

from miio.click_common import (
    DeviceGroup,
    EnumType,
    GlobalContextObject,
    LiteralParamType,
    command,
)
from miio.device import Device, DeviceInfo
<<<<<<< HEAD
from miio.devicestatus import button
=======
from miio.devicestatus import action
>>>>>>> 0db79978
from miio.exceptions import DeviceInfoUnavailableException, UnsupportedFeatureException
from miio.interfaces import FanspeedPresets, VacuumInterface

from .vacuum_enums import (
    CarpetCleaningMode,
    Consumable,
    DustCollectionMode,
    FanspeedE2,
    FanspeedEnum,
    FanspeedS7,
    FanspeedS7_Maxv,
    FanspeedV1,
    FanspeedV2,
    FanspeedV3,
    MopIntensity,
    MopMode,
    TimerState,
    WaterFlow,
)
from .vacuumcontainers import (
    CarpetModeStatus,
    CleaningDetails,
    CleaningSummary,
    ConsumableStatus,
    DNDStatus,
    FloorCleanDetails,
    MultiMapList,
    SoundInstallStatus,
    SoundStatus,
    Timer,
    VacuumStatus,
)

_LOGGER = logging.getLogger(__name__)


ROCKROBO_V1 = "rockrobo.vacuum.v1"
ROCKROBO_S4 = "roborock.vacuum.s4"
ROCKROBO_S4_MAX = "roborock.vacuum.a19"
ROCKROBO_S5 = "roborock.vacuum.s5"
ROCKROBO_S5_MAX = "roborock.vacuum.s5e"
ROCKROBO_S6 = "roborock.vacuum.s6"
ROCKROBO_T6 = "roborock.vacuum.t6"  # cn s6
ROCKROBO_E4 = "roborock.vacuum.a01"
ROCKROBO_S6_PURE = "roborock.vacuum.a08"
ROCKROBO_T7 = "roborock.vacuum.a11"  # cn s7
ROCKROBO_T7S = "roborock.vacuum.a14"
ROCKROBO_T7SPLUS = "roborock.vacuum.a23"
ROCKROBO_S7_MAXV = "roborock.vacuum.a27"
ROCKROBO_S7_PRO_ULTRA = "roborock.vacuum.a62"
ROCKROBO_Q5 = "roborock.vacuum.a34"
ROCKROBO_Q7_MAX = "roborock.vacuum.a38"
ROCKROBO_G10S = "roborock.vacuum.a46"
ROCKROBO_G10 = "roborock.vacuum.a29"

ROCKROBO_S7 = "roborock.vacuum.a15"
ROCKROBO_S6_MAXV = "roborock.vacuum.a10"
ROCKROBO_E2 = "roborock.vacuum.e2"
ROCKROBO_1S = "roborock.vacuum.m1s"
ROCKROBO_C1 = "roborock.vacuum.c1"
ROCKROBO_WILD = "roborock.vacuum.*"  # wildcard

SUPPORTED_MODELS = [
    ROCKROBO_V1,
    ROCKROBO_S4,
    ROCKROBO_S4_MAX,
    ROCKROBO_E4,
    ROCKROBO_S5,
    ROCKROBO_S5_MAX,
    ROCKROBO_S6,
    ROCKROBO_T6,
    ROCKROBO_S6_PURE,
    ROCKROBO_T7,
    ROCKROBO_T7S,
    ROCKROBO_T7SPLUS,
    ROCKROBO_S7,
    ROCKROBO_S7_MAXV,
    ROCKROBO_S7_PRO_ULTRA,
    ROCKROBO_Q5,
    ROCKROBO_Q7_MAX,
    ROCKROBO_G10,
    ROCKROBO_G10S,
    ROCKROBO_S6_MAXV,
    ROCKROBO_E2,
    ROCKROBO_1S,
    ROCKROBO_C1,
    ROCKROBO_WILD,
]

AUTO_EMPTY_MODELS = [
    ROCKROBO_S7,
    ROCKROBO_S7_MAXV,
]


class RoborockVacuum(Device, VacuumInterface):
    """Main class for roborock vacuums (roborock.vacuum.*)."""

    _supported_models = SUPPORTED_MODELS
    _auto_empty_models = AUTO_EMPTY_MODELS

    def __init__(
        self,
        ip: str,
        token: str = None,
        start_id: int = 0,
        debug: int = 0,
        *,
        model=None,
    ):
        super().__init__(ip, token, start_id, debug, model=model)
        self.manual_seqnum = -1
        self._multi_maps: Optional[MultiMapList] = None
        self._multi_map_enum = None
        self._floor_clean_details: Dict[str, Optional[CleaningDetails]] = {}
        self._last_clean_details: Optional[CleaningDetails] = None
        self._searched_clean_id: Optional[int] = None

    @command()
    def start(self):
        """Start cleaning."""
        return self.send("app_start")

    @command()
    @action(name="Stop cleaning", type="vacuum")
    def stop(self):
        """Stop cleaning.

        Note, prefer 'pause' instead of this for wider support. Some newer vacuum models
        do not support this command.
        """
        return self.send("app_stop")

    @command()
    @action(name="Spot cleaning", type="vacuum")
    def spot(self):
        """Start spot cleaning."""
        return self.send("app_spot")

    @command()
    @action(name="Pause cleaning", type="vacuum")
    def pause(self):
        """Pause cleaning."""
        return self.send("app_pause")

    @command()
    @action(name="Start cleaning", type="vacuum")
    def resume_or_start(self):
        """A shortcut for resuming or starting cleaning."""
        status = self.status()
        if status.in_zone_cleaning and (status.is_paused or status.got_error):
            return self.resume_zoned_clean()
        if status.in_segment_cleaning and (status.is_paused or status.got_error):
            return self.resume_segment_clean()

        return self.start()

    def _fetch_info(self) -> DeviceInfo:
        """Return info about the device.

        This is overrides the base class info to account for gen1 devices that do not
        respond to info query properly when not connected to the cloud.
        """
        try:
            info = super()._fetch_info()
            return info
        except (TypeError, DeviceInfoUnavailableException):
            # cloud-blocked gen1 vacuums will not return proper payloads
            def create_dummy_mac(addr):
                """Returns a dummy mac for a given IP address.

                This squats the FF:FF:<first octet> OUI for a dummy mac presentation to
                allow presenting a unique identifier for homeassistant.
                """
                from ipaddress import ip_address

                ip_to_mac = ":".join(
                    [f"{hex(x).replace('0x', ''):0>2}" for x in ip_address(addr).packed]
                )
                return f"FF:FF:{ip_to_mac}"

            dummy_v1 = DeviceInfo(
                {
                    "model": ROCKROBO_V1,
                    "token": self.token,
                    "netif": {"localIp": self.ip},
                    "mac": create_dummy_mac(self.ip),
                    "fw_ver": "1.0_nocloud",
                    "hw_ver": "1st gen non-cloud hw",
                }
            )

            self._info = dummy_v1
            _LOGGER.debug(
                "Unable to query info, falling back to dummy %s", dummy_v1.model
            )
            return self._info

    @command()
    @action(name="Home", type="vacuum")
    def home(self):
        """Stop cleaning and return home."""

        PAUSE_BEFORE_HOME = [
            ROCKROBO_V1,
        ]

        if self.model in PAUSE_BEFORE_HOME:
            self.send("app_pause")

        return self.send("app_charge")

    @command(click.argument("x_coord", type=int), click.argument("y_coord", type=int))
    def goto(self, x_coord: int, y_coord: int):
        """Go to specific target.

        :param int x_coord: x coordinate
        :param int y_coord: y coordinate
        """
        return self.send("app_goto_target", [x_coord, y_coord])

    @command(click.argument("zones", type=LiteralParamType(), required=True))
    def zoned_clean(self, zones: List):
        """Clean zones.

        :param List zones: List of zones to clean: [[x1,y1,x2,y2, iterations],[x1,y1,x2,y2, iterations]]
        """
        return self.send("app_zoned_clean", zones)

    @command()
    def resume_zoned_clean(self):
        """Resume zone cleaning after being paused."""
        return self.send("resume_zoned_clean")

    @command()
    def manual_start(self):
        """Start manual control mode."""
        self.manual_seqnum = 0
        return self.send("app_rc_start")

    @command()
    def manual_stop(self):
        """Stop manual control mode."""
        self.manual_seqnum = 0
        return self.send("app_rc_end")

    MANUAL_ROTATION_MAX = 180
    MANUAL_ROTATION_MIN = -MANUAL_ROTATION_MAX
    MANUAL_VELOCITY_MAX = 0.3
    MANUAL_VELOCITY_MIN = -MANUAL_VELOCITY_MAX
    MANUAL_DURATION_DEFAULT = 1500

    @command(
        click.argument("rotation", type=int),
        click.argument("velocity", type=float),
        click.argument(
            "duration", type=int, required=False, default=MANUAL_DURATION_DEFAULT
        ),
    )
    def manual_control_once(
        self, rotation: int, velocity: float, duration: int = MANUAL_DURATION_DEFAULT
    ):
        """Starts the remote control mode and executes the action once before
        deactivating the mode."""
        number_of_tries = 3
        self.manual_start()
        while number_of_tries > 0:
            if self.status().state_code == 7:
                time.sleep(5)
                self.manual_control(rotation, velocity, duration)
                time.sleep(5)
                return self.manual_stop()

            time.sleep(2)
            number_of_tries -= 1

    @command(
        click.argument("rotation", type=int),
        click.argument("velocity", type=float),
        click.argument(
            "duration", type=int, required=False, default=MANUAL_DURATION_DEFAULT
        ),
    )
    def manual_control(
        self, rotation: int, velocity: float, duration: int = MANUAL_DURATION_DEFAULT
    ):
        """Give a command over manual control interface."""
        if rotation < self.MANUAL_ROTATION_MIN or rotation > self.MANUAL_ROTATION_MAX:
            raise ValueError(
                "Given rotation is invalid, should be ]%s, %s[, was %s"
                % (self.MANUAL_ROTATION_MIN, self.MANUAL_ROTATION_MAX, rotation)
            )
        if velocity < self.MANUAL_VELOCITY_MIN or velocity > self.MANUAL_VELOCITY_MAX:
            raise ValueError(
                "Given velocity is invalid, should be ]%s, %s[, was: %s"
                % (self.MANUAL_VELOCITY_MIN, self.MANUAL_VELOCITY_MAX, velocity)
            )

        self.manual_seqnum += 1
        params = {
            "omega": round(math.radians(rotation), 1),
            "velocity": velocity,
            "duration": duration,
            "seqnum": self.manual_seqnum,
        }

        self.send("app_rc_move", [params])

    @command()
    def status(self) -> VacuumStatus:
        """Return status of the vacuum."""
        status = self.vacuum_status()
        status.embed(self.consumable_status())
        clean_history = self.clean_history()
        status.embed(clean_history)
        (details_floors, details_last) = self.last_clean_all_floor(
            history=clean_history
        )
        status.embed(details_last)
        status.embed(details_floors)
        status.embed(self.dnd_status())
        return status

    @command()
    def vacuum_status(self) -> VacuumStatus:
        """Return only status of the vacuum."""
        return VacuumStatus(self.send("get_status")[0], self.get_multi_maps())

    def enable_log_upload(self):
        raise NotImplementedError("unknown parameters")
        # return self.send("enable_log_upload")

    @command()
    def log_upload_status(self):
        # {"result": [{"log_upload_status": 7}], "id": 1}
        return self.send("get_log_upload_status")

    @command()
    def consumable_status(self) -> ConsumableStatus:
        """Return information about consumables."""
        return ConsumableStatus(self.send("get_consumable")[0])

    @command(click.argument("consumable", type=Consumable))
    def consumable_reset(self, consumable: Consumable):
        """Reset consumable information."""
        return self.send("reset_consumable", [consumable.value])

    @command()
    def map(self):
        """Return map token."""
        # returns ['retry'] without internet
        return self.send("get_map_v1")

    @command()
    def get_multi_maps(self, skip_cache=False) -> MultiMapList:
        """Return list of multi maps."""
        # {'max_multi_map': 4, 'max_bak_map': 1, 'multi_map_count': 3, 'map_info': [
        #    {'mapFlag': 0, 'add_time': 1664448893, 'length': 10, 'name': 'Downstairs', 'bak_maps': [{'mapFlag': 4, 'add_time': 1663577737}]},
        #    {'mapFlag': 1, 'add_time': 1663580330, 'length': 8, 'name': 'Upstairs', 'bak_maps': [{'mapFlag': 5, 'add_time': 1663577752}]},
        #    {'mapFlag': 2, 'add_time': 1663580384, 'length': 5, 'name': 'Attic', 'bak_maps': [{'mapFlag': 6, 'add_time': 1663577765}]}
        #  ]}
        if self._multi_maps is not None and not skip_cache:
            return self._multi_maps

        self._multi_maps = MultiMapList(self.send("get_multi_maps_list")[0])
        return self._multi_maps

    @command()
    def multi_map_enum(self, skip_cache=False) -> Optional[enum.Enum]:
        """Enum of the available map names."""
        if self._multi_map_enum is not None and not skip_cache:
            return self._multi_map_enum

        multi_maps = self.get_multi_maps()

        self._multi_map_enum = enum.Enum("multi_map_enum", multi_maps.map_name_dict)
        return self._multi_map_enum

    @command(click.argument("multi_map_id", type=int))
    def load_multi_map(self, multi_map_id: int):
        """Change the current map used."""
        return self.send("load_multi_map", [multi_map_id])[0] == "ok"

    @command()
    def load_multi_map_by_enum(self, multi_map_enum):
        """Change the current map used by enum."""
        return self.load_multi_map(multi_map_enum.value)

    @command(click.argument("start", type=bool))
    def edit_map(self, start):
        """Start map editing?"""
        if start:
            return self.send("start_edit_map")[0] == "ok"
        else:
            return self.send("end_edit_map")[0] == "ok"

    @command(click.option("--version", default=1))
    def fresh_map(self, version):
        """Return fresh map?"""
        if version not in [1, 2]:
            raise ValueError("Unknown map version: %s" % version)

        if version == 1:
            return self.send("get_fresh_map")
        elif version == 2:
            return self.send("get_fresh_map_v2")

    @command(click.option("--version", default=1))
    def persist_map(self, version):
        """Return fresh map?"""
        if version not in [1, 2]:
            raise ValueError("Unknown map version: %s" % version)

        if version == 1:
            return self.send("get_persist_map")
        elif version == 2:
            return self.send("get_persist_map_v2")

    @command(
        click.argument("x1", type=int),
        click.argument("y1", type=int),
        click.argument("x2", type=int),
        click.argument("y2", type=int),
    )
    def create_software_barrier(self, x1, y1, x2, y2):
        """Create software barrier (gen2 only?).

        NOTE: Multiple nogo zones and barriers could be added by passing
        a list of them to save_map.

        Requires new fw version.
        3.3.9_001633+?
        """
        # First parameter indicates the type, 1 = barrier
        payload = [1, x1, y1, x2, y2]
        return self.send("save_map", payload)[0] == "ok"

    @command(
        click.argument("x1", type=int),
        click.argument("y1", type=int),
        click.argument("x2", type=int),
        click.argument("y2", type=int),
        click.argument("x3", type=int),
        click.argument("y3", type=int),
        click.argument("x4", type=int),
        click.argument("y4", type=int),
    )
    def create_nogo_zone(self, x1, y1, x2, y2, x3, y3, x4, y4):
        """Create a rectangular no-go zone (gen2 only?).

        NOTE: Multiple nogo zones and barriers could be added by passing
        a list of them to save_map.

        Requires new fw version.
        3.3.9_001633+?
        """
        # First parameter indicates the type, 0 = zone
        payload = [0, x1, y1, x2, y2, x3, y3, x4, y4]
        return self.send("save_map", payload)[0] == "ok"

    @command(click.argument("enable", type=bool))
    def enable_lab_mode(self, enable):
        """Enable persistent maps and software barriers.

        This is required to use create_nogo_zone and create_software_barrier commands.
        """
        return self.send("set_lab_status", int(enable))["ok"]

    @command()
    def clean_history(self) -> CleaningSummary:
        """Return generic cleaning history."""
        return CleaningSummary(self.send("get_clean_summary"))

    @command()
    def last_clean_details(
        self, history: Optional[CleaningSummary] = None
    ) -> Optional[CleaningDetails]:
        """Return details from the last cleaning.

        Returns None if there has been no cleanups.
        """
        if history is None:
            history = self.clean_history()
        if not history.ids:
            return None

        last_clean_id = history.ids[0]
        if last_clean_id == self._searched_clean_id:
            return self._last_clean_details

        self._last_clean_details = self.clean_details(last_clean_id)
        return self._last_clean_details

    @command()
    def last_clean_all_floor(
        self, history: Optional[CleaningSummary] = None
    ) -> Tuple[FloorCleanDetails, Optional[CleaningDetails]]:
        """Return details from the last cleaning and for each floor.

        Returns None if there has been no cleanups for that floor.
        """
        if history is None:
            history = self.clean_history()

        map_ids = self.get_multi_maps().map_id_list

        # if cache empty, fill with None
        if not self._floor_clean_details:
            for id in map_ids:
                self._floor_clean_details[str(id)] = None

        if not history.ids:
            return (
                FloorCleanDetails(self._floor_clean_details),
                self._last_clean_details,
            )

        last_clean_id = history.ids[0]
        for id in history.ids:
            # already searched this record
            if id == self._searched_clean_id:
                break

            clean_detail = self.clean_details(id)
            if clean_detail.multi_map_id in map_ids:
                self._floor_clean_details[str(clean_detail.multi_map_id)] = clean_detail
                map_ids.remove(clean_detail.multi_map_id)

            if id == last_clean_id:
                self._last_clean_details = clean_detail

            # all floors found
            if not map_ids:
                break

        self._searched_clean_id = last_clean_id
        return (FloorCleanDetails(self._floor_clean_details), self._last_clean_details)

    @command(
        click.argument("id_", type=int, metavar="ID"),
    )
    def clean_details(
        self, id_: int
    ) -> Union[List[CleaningDetails], Optional[CleaningDetails]]:
        """Return details about specific cleaning."""
        details = self.send("get_clean_record", [id_])

        if not details:
            _LOGGER.warning("No cleaning record found for id %s", id_)
            return None

        res = CleaningDetails(details.pop(), self.get_multi_maps())
        return res

    @command()
    @action(name="Find robot", type="vacuum")
    def find(self):
        """Find the robot."""
        return self.send("find_me", [""])

    @command()
    def timer(self) -> List[Timer]:
        """Return a list of timers."""
        timers: List[Timer] = list()
        res = self.send("get_timer", [""])
        if not res:
            return timers

        timezone = pytz.timezone(self.timezone())
        for rec in res:
            try:
                timers.append(Timer(rec, timezone=timezone))
            except Exception as ex:
                _LOGGER.warning("Unable to add timer for %s: %s", rec, ex)

        return timers

    @command(
        click.argument("cron"),
        click.argument("command", required=False, default=""),
        click.argument("parameters", required=False, default=""),
        click.argument("timer_id", required=False, default=None),
    )
    def add_timer(self, cron: str, command: str, parameters: str, timer_id: str):
        """Add a timer.

        :param cron: schedule in cron format
        :param command: ignored by the vacuum.
        :param parameters: ignored by the vacuum.
        """
        if not timer_id:
            timer_id = str(int(round(time.time() * 1000)))
        return self.send("set_timer", [[timer_id, [cron, [command, parameters]]]])

    @command(click.argument("timer_id", type=str))
    def delete_timer(self, timer_id: str):
        """Delete a timer with given ID.

        :param str timer_id: Timer ID
        """
        return self.send("del_timer", [timer_id])

    @command(
        click.argument("timer_id", type=str), click.argument("mode", type=TimerState)
    )
    def update_timer(self, timer_id: str, mode: TimerState):
        """Update a timer with given ID.

        :param str timer_id: Timer ID
        :param TimerState mode: either On or Off
        """
        if mode != TimerState.On and mode != TimerState.Off:
            raise ValueError("Only 'On' or 'Off' are  allowed")
        return self.send("upd_timer", [timer_id, mode.value])

    @command()
    def dnd_status(self):
        """Returns do-not-disturb status."""
        # {'result': [{'enabled': 1, 'start_minute': 0, 'end_minute': 0,
        #  'start_hour': 22, 'end_hour': 8}], 'id': 1}
        return DNDStatus(self.send("get_dnd_timer")[0])

    @command(
        click.argument("start_hr", type=int),
        click.argument("start_min", type=int),
        click.argument("end_hr", type=int),
        click.argument("end_min", type=int),
    )
    def set_dnd(self, start_hr: int, start_min: int, end_hr: int, end_min: int):
        """Set do-not-disturb.

        :param int start_hr: Start hour
        :param int start_min: Start minute
        :param int end_hr: End hour
        :param int end_min: End minute
        """
        return self.send("set_dnd_timer", [start_hr, start_min, end_hr, end_min])

    @command()
    def disable_dnd(self):
        """Disable do-not-disturb."""
        return self.send("close_dnd_timer", [""])

    @command(click.argument("speed", type=int))
    def set_fan_speed(self, speed: int):
        """Set fan speed.

        :param int speed: Fan speed to set
        """
        # speed = [38, 60 or 77]
        return self.send("set_custom_mode", [speed])

    @command()
    def fan_speed(self):
        """Return fan speed."""
        return self.send("get_custom_mode")[0]

    @command()
    def fan_speed_presets(self) -> FanspeedPresets:
        """Return available fan speed presets."""

        def _enum_as_dict(cls):
            return {x.name: x.value for x in list(cls)}

        if self.model is None:
            return _enum_as_dict(FanspeedV1)

        fanspeeds: Type[FanspeedEnum] = FanspeedV1

        if self.model == ROCKROBO_V1:
            _LOGGER.debug("Got robov1, checking for firmware version")
            fw_version = self.info().firmware_version
            version, build = fw_version.split("_")
            version = tuple(map(int, version.split(".")))
            if version >= (3, 5, 8):
                fanspeeds = FanspeedV3
            elif version == (3, 5, 7):
                fanspeeds = FanspeedV2
            else:
                fanspeeds = FanspeedV1
        elif self.model == ROCKROBO_E2:
            fanspeeds = FanspeedE2
        elif self.model == ROCKROBO_S7:
            fanspeeds = FanspeedS7
        elif self.model == ROCKROBO_S7_MAXV:
            fanspeeds = FanspeedS7_Maxv
        else:
            fanspeeds = FanspeedV2

        _LOGGER.debug("Using fanspeeds %s for %s", fanspeeds, self.model)

        return _enum_as_dict(fanspeeds)

    @command(click.argument("speed", type=int))
    def set_fan_speed_preset(self, speed_preset: int) -> None:
        """Set fan speed preset speed."""
        if speed_preset not in self.fan_speed_presets().values():
            raise ValueError(
                f"Invalid preset speed {speed_preset}, not in: {self.fan_speed_presets().values()}"
            )
        return self.send("set_custom_mode", [speed_preset])

    @command()
    def sound_info(self):
        """Get voice settings."""
        return SoundStatus(self.send("get_current_sound")[0])

    @command(
        click.argument("url"),
        click.argument("md5sum"),
        click.argument("sound_id", type=int),
    )
    def install_sound(self, url: str, md5sum: str, sound_id: int):
        """Install sound from the given url."""
        payload = {"url": url, "md5": md5sum, "sid": int(sound_id)}
        return SoundInstallStatus(self.send("dnld_install_sound", payload)[0])

    @command()
    def sound_install_progress(self):
        """Get sound installation progress."""
        return SoundInstallStatus(self.send("get_sound_progress")[0])

    @command()
    def sound_volume(self) -> int:
        """Get sound volume."""
        return self.send("get_sound_volume")[0]

    @command(click.argument("vol", type=int))
    def set_sound_volume(self, vol: int):
        """Set sound volume [0-100]."""
        return self.send("change_sound_volume", [vol])

    @command()
    @action(name="Test sound volume", type="vacuum")
    def test_sound_volume(self):
        """Test current sound volume."""
        return self.send("test_sound_volume")

    @command()
    def serial_number(self):
        """Get serial number."""
        serial = self.send("get_serial_number")
        if isinstance(serial, list):
            return serial[0]["serial_number"]
        return serial

    @command()
    def locale(self):
        """Return locale information."""
        return self.send("app_get_locale")

    @command()
    def timezone(self):
        """Get the timezone."""
        res = self.send("get_timezone")

        def _fallback_timezone(data):
            fallback = "UTC"
            _LOGGER.error(
                "Unsupported timezone format (%s), falling back to %s", data, fallback
            )
            return fallback

        if isinstance(res, int):
            return _fallback_timezone(res)

        res = res[0]
        if isinstance(res, dict):
            # Xiaowa E25 example
            # {'olson': 'Europe/Berlin', 'posix': 'CET-1CEST,M3.5.0,M10.5.0/3'}
            if "olson" not in res:
                return _fallback_timezone(res)

            return res["olson"]

        return res

    def set_timezone(self, new_zone):
        """Set the timezone."""
        return self.send("set_timezone", [new_zone])[0] == "ok"

    def configure_wifi(self, ssid, password, uid=0, timezone=None):
        """Configure the wifi settings."""
        extra_params = {}
        if timezone is not None:
            now = datetime.datetime.now(pytz.timezone(timezone))
            offset_as_float = now.utcoffset().total_seconds() / 60 / 60
            extra_params["tz"] = timezone
            extra_params["gmt_offset"] = offset_as_float

        return super().configure_wifi(ssid, password, uid, extra_params)

    @command()
    def carpet_mode(self):
        """Get carpet mode settings."""
        return CarpetModeStatus(self.send("get_carpet_mode")[0])

    @command(
        click.argument("enabled", required=True, type=bool),
        click.argument("stall_time", required=False, default=10, type=int),
        click.argument("low", required=False, default=400, type=int),
        click.argument("high", required=False, default=500, type=int),
        click.argument("integral", required=False, default=450, type=int),
    )
    def set_carpet_mode(
        self,
        enabled: bool,
        stall_time: int = 10,
        low: int = 400,
        high: int = 500,
        integral: int = 450,
    ):
        """Set the carpet mode."""
        click.echo("Setting carpet mode: %s" % enabled)
        data = {
            "enable": int(enabled),
            "stall_time": stall_time,
            "current_low": low,
            "current_high": high,
            "current_integral": integral,
        }
        return self.send("set_carpet_mode", [data])[0] == "ok"

    @command()
    def carpet_cleaning_mode(self) -> Optional[CarpetCleaningMode]:
        """Get carpet cleaning mode/avoidance setting."""
        try:
            return CarpetCleaningMode(
                self.send("get_carpet_clean_mode")[0]["carpet_clean_mode"]
            )
        except Exception as err:
            _LOGGER.warning("Error while requesting carpet clean mode: %s", err)
            return None

    @command(click.argument("mode", type=EnumType(CarpetCleaningMode)))
    def set_carpet_cleaning_mode(self, mode: CarpetCleaningMode):
        """Set carpet cleaning mode/avoidance setting."""
        return (
            self.send("set_carpet_clean_mode", {"carpet_clean_mode": mode.value})[0]
            == "ok"
        )

    @command()
    def dust_collection_mode(self) -> Optional[DustCollectionMode]:
        """Get the dust collection mode setting."""
        self._verify_auto_empty_support()
        try:
            return DustCollectionMode(self.send("get_dust_collection_mode")["mode"])
        except Exception as err:
            _LOGGER.warning("Error while requesting dust collection mode: %s", err)
            return None

    @command(click.argument("enabled", required=True, type=bool))
    def set_dust_collection(self, enabled: bool) -> bool:
        """Turn automatic dust collection on or off."""
        self._verify_auto_empty_support()
        return (
            self.send("set_dust_collection_switch_status", {"status": int(enabled)})[0]
            == "ok"
        )

    @command(click.argument("mode", required=True, type=EnumType(DustCollectionMode)))
    def set_dust_collection_mode(self, mode: DustCollectionMode) -> bool:
        """Set dust collection mode setting."""
        self._verify_auto_empty_support()
        return self.send("set_dust_collection_mode", {"mode": mode.value})[0] == "ok"

    @command()
<<<<<<< HEAD
    @button(name="Start dust collection", icon="mdi:turbine")
=======
    @action(name="Start dust collection", icon="mdi:turbine")
>>>>>>> 0db79978
    def start_dust_collection(self):
        """Activate automatic dust collection."""
        self._verify_auto_empty_support()
        return self.send("app_start_collect_dust")

    @command()
<<<<<<< HEAD
    @button(name="Stop dust collection", icon="mdi:turbine")
=======
    @action(name="Stop dust collection", icon="mdi:turbine")
>>>>>>> 0db79978
    def stop_dust_collection(self):
        """Abort in progress dust collection."""
        self._verify_auto_empty_support()
        return self.send("app_stop_collect_dust")

    def _verify_auto_empty_support(self) -> None:
        if self.model not in self._auto_empty_models:
            raise UnsupportedFeatureException("Device does not support auto emptying")

    @command()
    def stop_zoned_clean(self):
        """Stop cleaning a zone."""
        return self.send("stop_zoned_clean")

    @command()
    def stop_segment_clean(self):
        """Stop cleaning a segment."""
        return self.send("stop_segment_clean")

    @command()
    def resume_segment_clean(self):
        """Resuming cleaning a segment."""
        return self.send("resume_segment_clean")

    @command(click.argument("segments", type=LiteralParamType(), required=True))
    def segment_clean(self, segments: List):
        """Clean segments.

        :param List segments: List of segments to clean: [16,17,18]
        """
        return self.send("app_segment_clean", segments)

    @command()
    def get_room_mapping(self):
        """Retrieves a list of segments."""
        return self.send("get_room_mapping")

    @command()
    def get_backup_maps(self):
        """Get backup maps."""
        return self.send("get_recover_maps")

    @command(click.argument("id", type=int))
    def use_backup_map(self, id: int):
        """Set backup map."""
        click.echo("Setting the map %s as active" % id)
        return self.send("recover_map", [id])

    @command()
    def get_segment_status(self):
        """Get the status of a segment."""
        return self.send("get_segment_status")

    def name_segment(self):
        raise NotImplementedError("unknown parameters")
        # return self.send("name_segment")

    def merge_segment(self):
        raise NotImplementedError("unknown parameters")
        # return self.send("merge_segment")

    def split_segment(self):
        raise NotImplementedError("unknown parameters")
        # return self.send("split_segment")

    @command()
    def waterflow(self) -> WaterFlow:
        """Get water flow setting."""
        return WaterFlow(self.send("get_water_box_custom_mode")[0])

    @command(click.argument("waterflow", type=EnumType(WaterFlow)))
    def set_waterflow(self, waterflow: WaterFlow):
        """Set water flow setting."""
        return self.send("set_water_box_custom_mode", [waterflow.value])

    @command()
    def mop_mode(self) -> Optional[MopMode]:
        """Get mop mode setting."""
        try:
            return MopMode(self.send("get_mop_mode")[0])
        except ValueError as err:
            _LOGGER.warning("Device returned unknown MopMode: %s", err)
            return None

    @command(click.argument("mop_mode", type=EnumType(MopMode)))
    def set_mop_mode(self, mop_mode: MopMode):
        """Set mop mode setting."""
        return self.send("set_mop_mode", [mop_mode.value])[0] == "ok"

    @command()
    def mop_intensity(self) -> MopIntensity:
        """Get mop scrub intensity setting."""
        if self.model not in [ROCKROBO_S7, ROCKROBO_S7_MAXV]:
            raise UnsupportedFeatureException(
                "Mop scrub intensity not supported by %s", self.model
            )

        return MopIntensity(self.send("get_water_box_custom_mode")[0])

    @command(click.argument("mop_intensity", type=EnumType(MopIntensity)))
    def set_mop_intensity(self, mop_intensity: MopIntensity):
        """Set mop scrub intensity setting."""
        if self.model not in [ROCKROBO_S7, ROCKROBO_S7_MAXV]:
            raise UnsupportedFeatureException(
                "Mop scrub intensity not supported by %s", self.model
            )

        return self.send("set_water_box_custom_mode", [mop_intensity.value])

    @command()
    def child_lock(self) -> bool:
        """Get child lock setting."""
        return self.send("get_child_lock_status")["lock_status"] == 1

    @command(click.argument("lock", type=bool))
    def set_child_lock(self, lock: bool) -> bool:
        """Set child lock setting."""
        return self.send("set_child_lock_status", {"lock_status": int(lock)})[0] == "ok"

    @classmethod
    def get_device_group(cls):
        @click.pass_context
        def callback(ctx, *args, id_file, **kwargs):
            gco = ctx.find_object(GlobalContextObject)
            if gco:
                kwargs["debug"] = gco.debug

            start_id = manual_seq = 0
            with contextlib.suppress(FileNotFoundError, TypeError, ValueError), open(
                id_file
            ) as f:
                x = json.load(f)
                start_id = x.get("seq", 0)
                manual_seq = x.get("manual_seq", 0)
                _LOGGER.debug("Read stored sequence ids: %s", x)

            ctx.obj = cls(*args, start_id=start_id, **kwargs)
            ctx.obj.manual_seqnum = manual_seq

        dg = DeviceGroup(
            cls,
            params=DeviceGroup.DEFAULT_PARAMS
            + [
                click.Option(
                    ["--id-file"],
                    type=click.Path(dir_okay=False, writable=True),
                    default=os.path.join(
                        user_cache_dir("python-miio"), "python-mirobo.seq"
                    ),
                )
            ],
            callback=callback,
        )

        @dg.result_callback()
        @dg.device_pass
        def cleanup(vac: RoborockVacuum, *args, **kwargs):
            if vac.ip is None:  # dummy Device for discovery, skip teardown
                return
            id_file = kwargs["id_file"]
            seqs = {"seq": vac._protocol.raw_id, "manual_seq": vac.manual_seqnum}
            _LOGGER.debug("Writing %s to %s", seqs, id_file)
            path_obj = pathlib.Path(id_file)
            cache_dir = path_obj.parents[0]
            cache_dir.mkdir(parents=True, exist_ok=True)
            with open(id_file, "w") as f:
                json.dump(seqs, f)

        return dg<|MERGE_RESOLUTION|>--- conflicted
+++ resolved
@@ -20,11 +20,7 @@
     command,
 )
 from miio.device import Device, DeviceInfo
-<<<<<<< HEAD
-from miio.devicestatus import button
-=======
 from miio.devicestatus import action
->>>>>>> 0db79978
 from miio.exceptions import DeviceInfoUnavailableException, UnsupportedFeatureException
 from miio.interfaces import FanspeedPresets, VacuumInterface
 
@@ -893,22 +889,14 @@
         return self.send("set_dust_collection_mode", {"mode": mode.value})[0] == "ok"
 
     @command()
-<<<<<<< HEAD
-    @button(name="Start dust collection", icon="mdi:turbine")
-=======
     @action(name="Start dust collection", icon="mdi:turbine")
->>>>>>> 0db79978
     def start_dust_collection(self):
         """Activate automatic dust collection."""
         self._verify_auto_empty_support()
         return self.send("app_start_collect_dust")
 
     @command()
-<<<<<<< HEAD
-    @button(name="Stop dust collection", icon="mdi:turbine")
-=======
     @action(name="Stop dust collection", icon="mdi:turbine")
->>>>>>> 0db79978
     def stop_dust_collection(self):
         """Abort in progress dust collection."""
         self._verify_auto_empty_support()
