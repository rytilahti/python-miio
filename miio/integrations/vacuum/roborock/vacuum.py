--- conflicted
+++ resolved
@@ -47,12 +47,8 @@
     CleaningSummary,
     ConsumableStatus,
     DNDStatus,
-<<<<<<< HEAD
     FloorCleanDetails,
-    MultiMapList,
-=======
     MapList,
->>>>>>> 0d0e8915
     SoundInstallStatus,
     SoundStatus,
     Timer,
@@ -142,16 +138,11 @@
             ip, token, start_id, debug, lazy_discover, timeout, model=model
         )
         self.manual_seqnum = -1
-<<<<<<< HEAD
-        self._multi_maps: Optional[MultiMapList] = None
-        self._multi_map_enum = None
         self._floor_clean_details: Dict[str, Optional[CleaningDetails]] = {}
         self._last_clean_details: Optional[CleaningDetails] = None
         self._searched_clean_id: Optional[int] = None
-=======
         self._maps: Optional[MapList] = None
         self._map_enum_cache = None
->>>>>>> 0d0e8915
 
     @command()
     def start(self):
@@ -389,41 +380,6 @@
         return self.send("get_map_v1")
 
     @command()
-<<<<<<< HEAD
-    def get_multi_maps(self, skip_cache=False) -> MultiMapList:
-        """Return list of multi maps."""
-        # {'max_multi_map': 4, 'max_bak_map': 1, 'multi_map_count': 3, 'map_info': [
-        #    {'mapFlag': 0, 'add_time': 1664448893, 'length': 10, 'name': 'Downstairs', 'bak_maps': [{'mapFlag': 4, 'add_time': 1663577737}]},
-        #    {'mapFlag': 1, 'add_time': 1663580330, 'length': 8, 'name': 'Upstairs', 'bak_maps': [{'mapFlag': 5, 'add_time': 1663577752}]},
-        #    {'mapFlag': 2, 'add_time': 1663580384, 'length': 5, 'name': 'Attic', 'bak_maps': [{'mapFlag': 6, 'add_time': 1663577765}]}
-        #  ]}
-        if self._multi_maps is not None and not skip_cache:
-            return self._multi_maps
-
-        self._multi_maps = MultiMapList(self.send("get_multi_maps_list")[0])
-        return self._multi_maps
-
-    @command()
-    def multi_map_enum(self, skip_cache=False) -> Optional[enum.Enum]:
-        """Enum of the available map names."""
-        if self._multi_map_enum is not None and not skip_cache:
-            return self._multi_map_enum
-
-        multi_maps = self.get_multi_maps()
-
-        self._multi_map_enum = enum.Enum("multi_map_enum", multi_maps.map_name_dict)
-        return self._multi_map_enum
-
-    @command(click.argument("multi_map_id", type=int))
-    def load_multi_map(self, multi_map_id: int):
-        """Change the current map used."""
-        return self.send("load_multi_map", [multi_map_id])[0] == "ok"
-
-    @command()
-    def load_multi_map_by_enum(self, multi_map_enum):
-        """Change the current map used by enum."""
-        return self.load_multi_map(multi_map_enum.value)
-=======
     def get_maps(self) -> MapList:
         """Return list of maps."""
         if self._maps is not None:
@@ -456,7 +412,6 @@
             map_id = map_enum.value
 
         return self.send("load_multi_map", [map_id])[0] == "ok"
->>>>>>> 0d0e8915
 
     @command(click.argument("start", type=bool))
     def edit_map(self, start):
