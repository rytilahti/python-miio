--- conflicted
+++ resolved
@@ -1,10 +1,7 @@
 # flake8: noqa
-<<<<<<< HEAD
 from .vacuum_device import VacuumDevice, VacuumMiotDevice
-=======
 from .dreame import *
 from .mijia import *
 from .roborock import *
 from .roidmi import *
-from .viomi import *
->>>>>>> 4a5810a9
+from .viomi import *