--- conflicted
+++ resolved
@@ -60,14 +60,7 @@
     def status(self) -> GenericMiotStatus:
         """Return status based on the miot model."""
         properties = []
-<<<<<<< HEAD
-        for _, prop in self.descriptors().sensors().items():
-            if prop.access & AccessFlags.Read == 0:
-                continue
-
-=======
         for _, prop in self.sensors().items():
->>>>>>> b50f0f26
             extras = prop.extras
             prop = extras["miot_property"]
             q = {"siid": prop.siid, "piid": prop.piid, "did": prop.name}
