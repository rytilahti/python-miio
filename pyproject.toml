--- conflicted
+++ resolved
@@ -63,28 +63,14 @@
 pytest-cov = "*"
 pytest-mock = "*"
 pytest-asyncio = "*"
-<<<<<<< HEAD
-voluptuous = "^0"
-pre-commit = "^2"
-doc8 = "^0"
-restructuredtext_lint = "^1"
-tox = "^3"
-cffi = "^1"
-docformatter = "^1"
-mypy = {version = "^0", markers = "platform_python_implementation == 'CPython'"}
-coverage = {extras = ["toml"], version = "^6"}
-freezegun = ">=1.2.1"  # freezegun 1.2.1 is first one with type hints
-=======
 pre-commit = "*"
 doc8 = "*"
 restructuredtext_lint = "*"
 tox = "*"
 isort = "*"
-cffi = "*"
 docformatter = "*"
 mypy = {version = "*", markers = "platform_python_implementation == 'CPython'"}
 coverage = {extras = ["toml"], version = "*"}
->>>>>>> c97c1e5e
 
 [tool.ruff]
 target-version = "py38"
