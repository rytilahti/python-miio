import datetime
import hashlib
import json
import logging
import calendar
from typing import Any, Dict, Tuple
from pprint import pprint as pp  # noqa: F401

from construct import (Struct, Bytes, Const, Int16ub, Int32ub, GreedyBytes,
                       Adapter, Checksum, RawCopy, Rebuild, IfThenElse,
                       Default, Pointer, Pass, Enum)

# for debugging parsing
# from construct import Probe

from cryptography.hazmat.primitives.ciphers import Cipher, algorithms, modes
from cryptography.hazmat.backends import default_backend
from cryptography.hazmat.primitives import padding

_LOGGER = logging.getLogger(__name__)

# Map of device ids
xiaomi_devices_reverse = {0x02c1: "Xiaomi Mi Smart WiFi Socket",
                          0x02f2: "Xiaomi Mi Robot Vacuum",
                          0x00c4: "Xiaomi Smart Mi Air Purifier",
                          0x031a: "Xiaomi Smart home gateway",
                          0x0330: "Yeelight color bulb",
<<<<<<< HEAD
                          0x0374: "Xiaomi Philips LED Ceiling Lamp"
=======
                          0x02f9: "Xiaomi Philips Eyecare Smart Lamp 2",
>>>>>>> 3b886ad1
                          }
xiaomi_devices = {y: x for x, y in xiaomi_devices_reverse.items()}


class Utils:
    """ This class is adapted from the original xpn.py code by gst666 """

    @staticmethod
    def md5(data: bytes) -> bytes:
        checksum = hashlib.md5()
        checksum.update(data)
        return checksum.digest()

    @staticmethod
    def key_iv(token: bytes) -> Tuple[bytes, bytes]:
        key = Utils.md5(token)
        iv = Utils.md5(key + token)
        return key, iv

    @staticmethod
    def encrypt(plaintext: bytes, token: bytes) -> bytes:
        key, iv = Utils.key_iv(token)
        padder = padding.PKCS7(128).padder()

        padded_plaintext = padder.update(plaintext) + padder.finalize()
        cipher = Cipher(algorithms.AES(key), modes.CBC(iv),
                        backend=default_backend())

        encryptor = cipher.encryptor()
        return encryptor.update(padded_plaintext) + encryptor.finalize()

    @staticmethod
    def decrypt(ciphertext: bytes, token: bytes) -> bytes:
        key, iv = Utils.key_iv(token)
        cipher = Cipher(algorithms.AES(key), modes.CBC(iv),
                        backend=default_backend())

        decryptor = cipher.decryptor()
        padded_plaintext = decryptor.update(ciphertext) + decryptor.finalize()

        unpadder = padding.PKCS7(128).unpadder()
        unpadded_plaintext = unpadder.update(padded_plaintext)
        unpadded_plaintext += unpadder.finalize()
        return unpadded_plaintext

    @staticmethod
    def checksum_field_bytes(ctx: Dict[str, Any]) -> bytearray:
        """Gather bytes for checksum calculation"""
        x = bytearray(ctx["header"].data)
        x += ctx["_"]["token"]
        if "data" in ctx:
            x += ctx["data"].data
            # print("DATA: %s" % ctx["data"])

        return x

    @staticmethod
    def get_length(x) -> int:
        """Return total packet length."""
        datalen = x._.data.length  # type: int
        return datalen + 32

    @staticmethod
    def is_hello(x) -> bool:
        """Return if packet is a hello packet."""
        # not very nice, but we know that hellos are 32b of length
        if 'length' in x:
            val = x['length']
        else:
            val = x.header.value['length']

        return bool(val == 32)


class TimeAdapter(Adapter):
    """Adapter for timestamp conversion."""
    def _encode(self, obj, context):
        return calendar.timegm(obj.timetuple())

    def _decode(self, obj, context):
        return datetime.datetime.utcfromtimestamp(obj)


class EncryptionAdapter(Adapter):
    """Adapter to handle communication encryption."""
    def _encode(self, obj, context):
        # pp(context)
        return Utils.encrypt(json.dumps(obj).encode('utf-8') + b'\x00',
                             context['_']['token'])

    def _decode(self, obj, context):
        try:
            # pp(context)
            decrypted = Utils.decrypt(obj, context['_']['token'])
            decrypted = decrypted.rstrip(b"\x00")
        except Exception as ex:
            _LOGGER.debug("Unable to decrypt, returning raw bytes.")
            return obj

        try:
            jsoned = json.loads(decrypted.decode('utf-8'))
        except:
            _LOGGER.error("unable to parse json, was: %s", decrypted)
            raise

        return jsoned


Message = Struct(
    # for building we need data before anything else.
    "data" / Pointer(32, RawCopy(EncryptionAdapter(GreedyBytes))),
    "header" / RawCopy(Struct(
        Const(Int16ub, 0x2131),
        "length" / Rebuild(Int16ub, Utils.get_length),
        "unknown" / Default(Int32ub, 0x00000000),
        "devtype" / Enum(Default(Int16ub, 0x02f2),
                         default=Pass, **xiaomi_devices),
        "serial" / Default(Int16ub, 0xa40d),
        "ts" / TimeAdapter(Default(Int32ub, datetime.datetime.utcnow()))
    )),
    "checksum" / IfThenElse(
        Utils.is_hello,
        Bytes(16),
        Checksum(Bytes(16),
                 Utils.md5,
                 Utils.checksum_field_bytes)),
)<|MERGE_RESOLUTION|>--- conflicted
+++ resolved
@@ -25,11 +25,8 @@
                           0x00c4: "Xiaomi Smart Mi Air Purifier",
                           0x031a: "Xiaomi Smart home gateway",
                           0x0330: "Yeelight color bulb",
-<<<<<<< HEAD
-                          0x0374: "Xiaomi Philips LED Ceiling Lamp"
-=======
-                          0x02f9: "Xiaomi Philips Eyecare Smart Lamp 2",
->>>>>>> 3b886ad1
+                          0x0374: "Xiaomi Philips LED Ceiling Lamp",
+                          0x02f9: "Xiaomi Philips Eyecare Smart Lamp 2"
                           }
 xiaomi_devices = {y: x for x, y in xiaomi_devices_reverse.items()}
 
