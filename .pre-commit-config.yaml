--- conflicted
+++ resolved
@@ -24,25 +24,6 @@
   - id: black
     language_version: python3
 
-<<<<<<< HEAD
-- repo: https://github.com/PyCQA/doc8
-  rev: v1.1.1
-  hooks:
-  - id: doc8
-
-- repo: https://github.com/myint/docformatter
-  rev: v1.6.0.rc1
-  hooks:
-    - id: docformatter
-      args: [--in-place, --wrap-summaries, '88', --wrap-descriptions, '88']
-
-=======
-- repo: https://github.com/pre-commit/mirrors-isort
-  rev: v5.10.1
-  hooks:
-  - id: isort
-    additional_dependencies: [toml]
-
 #- repo: https://github.com/PyCQA/doc8
 #  rev: v1.1.1
 #  hooks:
@@ -55,11 +36,6 @@
 #    - id: docformatter
 #      args: [--in-place, --wrap-summaries, '88', --wrap-descriptions, '88', --black
 
-- repo: https://github.com/pycqa/flake8
-  rev: 7.0.0
-  hooks:
-  - id: flake8
-    additional_dependencies: [flake8-docstrings, flake8-bugbear, flake8-builtins, flake8-print, flake8-pytest-style, flake8-return, flake8-simplify, flake8-annotations]
 
 - repo: https://github.com/PyCQA/bandit
   rev: 1.7.7
@@ -67,20 +43,9 @@
   - id: bandit
     args: [-x, 'tests', -x, '**/test_*.py']
 
->>>>>>> c97c1e5e
 
 - repo: https://github.com/pre-commit/mirrors-mypy
   rev: v1.8.0
   hooks:
   - id: mypy
-<<<<<<< HEAD
-    additional_dependencies: [types-attrs, types-PyYAML, types-requests, types-pytz, types-croniter, types-freezegun]
-=======
-    additional_dependencies: [types-attrs, types-PyYAML, types-requests, types-pytz, types-croniter, types-freezegun]
-
-- repo: https://github.com/asottile/pyupgrade
-  rev: v3.15.0
-  hooks:
-  - id: pyupgrade
-    args: ['--py38-plus']
->>>>>>> c97c1e5e
+    additional_dependencies: [types-attrs, types-PyYAML, types-requests, types-pytz, types-croniter, types-freezegun]