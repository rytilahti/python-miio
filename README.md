--- conflicted
+++ resolved
@@ -20,11 +20,7 @@
 * Xiaomi Mi Smart Fan
 * Yeelight light bulbs (only a very rudimentary support, use [python-yeelight](https://gitlab.com/stavros/python-yeelight/) for a more complete support)
 
-<<<<<<< HEAD
 *Feel free to create a pull request to add support for new devices as well as additional features for supported devices.*
-=======
-*Feel free to create pull requests to add support for new devices as well as to report missing functionalities in the currently supported devices.*
->>>>>>> 24f7cfa0
 
 ## Adding support for other devices
 
